--- conflicted
+++ resolved
@@ -69,11 +69,7 @@
 LIBRARY = libtera.a
 JNILIBRARY = libjni_tera.so
 BENCHMARK = tera_bench tera_mark
-<<<<<<< HEAD
-TESTS = prop_tree_test tprinter_test string_util_test filter_utils_test
-=======
 TESTS = prop_tree_test tprinter_test string_util_test tablet_io_test
->>>>>>> 42777a02
 
 
 .PHONY: all clean cleanall test
