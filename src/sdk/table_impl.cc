// Copyright (c) 2015, Baidu.com, Inc. All Rights Reserved
// Use of this source code is governed by a BSD-style license that can be
// found in the LICENSE file.

#include "sdk/table_impl.h"

#include <errno.h>
#include <fcntl.h>
#include <math.h>
#include <sys/file.h>
#include <sys/stat.h>
#include <sys/types.h>
#include <fstream>
#include <sstream>

#include <boost/bind.hpp>
#include <gflags/gflags.h>

#include "common/base/string_format.h"
#include "common/file/file_path.h"
#include "common/file/recordio/record_io.h"

#include "io/coding.h"
#include "proto/kv_helper.h"
#include "proto/proto_helper.h"
#include "proto/tabletnode_client.h"
#include "sdk/mutate_impl.h"
#include "sdk/read_impl.h"
#include "sdk/scan_impl.h"
#include "sdk/schema_impl.h"
#include "sdk/sdk_zk.h"
#include "sdk/tera.h"
#include "utils/crypt.h"
#include "utils/string_util.h"
#include "utils/timer.h"

DECLARE_string(tera_master_meta_table_name);
DECLARE_int32(tera_sdk_delay_send_internal);
DECLARE_int32(tera_sdk_retry_times);
DECLARE_int32(tera_sdk_retry_period);
DECLARE_int32(tera_sdk_update_meta_internal);
DECLARE_bool(tera_sdk_write_sync);
DECLARE_int32(tera_sdk_batch_size);
DECLARE_int32(tera_sdk_write_send_interval);
DECLARE_int32(tera_sdk_read_send_interval);
DECLARE_int64(tera_sdk_max_mutation_pending_num);
DECLARE_int64(tera_sdk_max_reader_pending_num);
DECLARE_bool(tera_sdk_async_blocking_enabled);
DECLARE_int32(tera_sdk_timeout);
DECLARE_int32(tera_sdk_scan_buffer_limit);
DECLARE_int32(tera_sdk_update_meta_concurrency);
DECLARE_int32(tera_sdk_update_meta_buffer_limit);
DECLARE_bool(tera_sdk_cookie_enabled);
DECLARE_string(tera_sdk_cookie_path);
DECLARE_int32(tera_sdk_cookie_update_interval);
DECLARE_bool(tera_sdk_perf_counter_enabled);
DECLARE_int64(tera_sdk_perf_counter_log_interval);
DECLARE_int32(FLAGS_tera_rpc_timeout_period);

namespace tera {

TableImpl::TableImpl(const std::string& table_name,
                     const TableOptions& options,
                     const std::string& zk_root_path,
                     const std::string& zk_addr_list,
                     common::ThreadPool* thread_pool)
    : _name(table_name),
      _options(options),
      _last_sequence_id(0),
      _timeout(FLAGS_tera_sdk_timeout),
      _commit_size(FLAGS_tera_sdk_batch_size),
      _write_commit_timeout(FLAGS_tera_sdk_write_send_interval),
      _read_commit_timeout(FLAGS_tera_sdk_read_send_interval),
      _max_commit_pending_num(FLAGS_tera_sdk_max_mutation_pending_num),
      _max_reader_pending_num(FLAGS_tera_sdk_max_reader_pending_num),
      _meta_cond(&_meta_mutex),
      _meta_updating_count(0),
      _table_meta_cond(&_table_meta_mutex),
      _table_meta_updating(false),
      _zk_root_path(zk_root_path),
      _zk_addr_list(zk_addr_list),
      _thread_pool(thread_pool),
      _cluster(new sdk::ClusterFinder(zk_root_path, zk_addr_list)),
      _pending_timeout_ms(FLAGS_tera_rpc_timeout_period) {
}

TableImpl::~TableImpl() {
    if (FLAGS_tera_sdk_cookie_enabled) {
        DoDumpCookie();
    }
    _thread_pool->CancelTask(_perf_log_task_id);

    delete _cluster;
}

RowMutation* TableImpl::NewRowMutation(const std::string& row_key) {
    RowMutationImpl* row_mu = new RowMutationImpl(this, row_key);
    return row_mu;
}

RowReader* TableImpl::NewRowReader(const std::string& row_key) {
    RowReaderImpl* row_rd = new RowReaderImpl(this, row_key);
    return row_rd;
}

void TableImpl::ApplyMutation(RowMutation* row_mu) {
    std::vector<RowMutationImpl*> mu_list;
    mu_list.push_back(static_cast<RowMutationImpl*>(row_mu));
    DistributeMutations(mu_list, true);
}

void TableImpl::ApplyMutation(const std::vector<RowMutation*>& row_mutations) {
    std::vector<RowMutationImpl*> mu_list(row_mutations.size());
    for (uint32_t i = 0; i < row_mutations.size(); i++) {
        mu_list[i] = static_cast<RowMutationImpl*>(row_mutations[i]);
    }
    DistributeMutations(mu_list, true);
}

bool TableImpl::Put(const std::string& row_key, const std::string& family,
                    const std::string& qualifier, const int64_t value,
                    ErrorCode* err) {
    std::string value_str((char*)&value, sizeof(int64_t));
    return Put(row_key, family, qualifier, value_str, err);
}

bool TableImpl::Put(const std::string& row_key, const std::string& family,
                    const std::string& qualifier, const std::string& value,
                    ErrorCode* err) {
    RowMutation* row_mu = NewRowMutation(row_key);
    row_mu->Put(family, qualifier, value);
    ApplyMutation(row_mu);
    *err = row_mu->GetError();
    return (err->GetType() == ErrorCode::kOK ? true : false);
}

bool TableImpl::Put(const std::string& row_key, const std::string& family,
                    const std::string& qualifier, const std::string& value,
                    int64_t timestamp, ErrorCode* err) {
    RowMutation* row_mu = NewRowMutation(row_key);
    row_mu->Put(family, qualifier, timestamp, value);
    ApplyMutation(row_mu);
    *err = row_mu->GetError();
    return (err->GetType() == ErrorCode::kOK ? true : false);
}

bool TableImpl::Put(const std::string& row_key, const std::string& family,
                    const std::string& qualifier, const std::string& value,
                    int32_t ttl, ErrorCode* err) {
    RowMutation* row_mu = NewRowMutation(row_key);
    row_mu->Put(family, qualifier, value, ttl);
    ApplyMutation(row_mu);
    *err = row_mu->GetError();
    return (err->GetType() == ErrorCode::kOK ? true : false);
}

bool TableImpl::Put(const std::string& row_key, const std::string& family,
                    const std::string& qualifier, const std::string& value,
                    int64_t timestamp, int32_t ttl, ErrorCode* err) {
    RowMutation* row_mu = NewRowMutation(row_key);
    row_mu->Put(family, qualifier, timestamp, value, ttl);
    ApplyMutation(row_mu);
    *err = row_mu->GetError();
    return (err->GetType() == ErrorCode::kOK ? true : false);
}

bool TableImpl::Add(const std::string& row_key, const std::string& family,
                    const std::string& qualifier, int64_t delta, ErrorCode* err) {
    RowMutation* row_mu = NewRowMutation(row_key);
    row_mu->Add(family, qualifier, delta);
    ApplyMutation(row_mu);
    *err = row_mu->GetError();
    return (err->GetType() == ErrorCode::kOK ? true : false);
}

bool TableImpl::AddInt64(const std::string& row_key, const std::string& family,
                    const std::string& qualifier, int64_t delta, ErrorCode* err) {
    RowMutation* row_mu = NewRowMutation(row_key);
    row_mu->AddInt64(family, qualifier, delta);
    ApplyMutation(row_mu);
    *err = row_mu->GetError();
    return (err->GetType() == ErrorCode::kOK ? true : false);
}

bool TableImpl::PutIfAbsent(const std::string& row_key, const std::string& family,
                            const std::string& qualifier, const std::string& value,
                            ErrorCode* err) {
    RowMutation* row_mu = NewRowMutation(row_key);
    row_mu->PutIfAbsent(family, qualifier, value);
    ApplyMutation(row_mu);
    *err = row_mu->GetError();
    return (err->GetType() == ErrorCode::kOK ? true : false);
}

bool TableImpl::Append(const std::string& row_key, const std::string& family,
                       const std::string& qualifier, const std::string& value,
                       ErrorCode* err) {
    RowMutation* row_mu = NewRowMutation(row_key);
    row_mu->Append(family, qualifier, value);
    ApplyMutation(row_mu);
    *err = row_mu->GetError();
    return (err->GetType() == ErrorCode::kOK ? true : false);
}

bool TableImpl::Flush() {
    return false;
}

bool TableImpl::CheckAndApply(const std::string& rowkey, const std::string& cf_c,
                              const std::string& value, const RowMutation& row_mu,
                              ErrorCode* err) {
    err->SetFailed(ErrorCode::kNotImpl);
    return false;
}

int64_t TableImpl::IncrementColumnValue(const std::string& row,
                                        const std::string& family,
                                        const std::string& qualifier,
                                        int64_t amount, ErrorCode* err) {
    err->SetFailed(ErrorCode::kNotImpl);
    return 0L;
}

void TableImpl::SetWriteTimeout(int64_t timeout_ms) {
}

void TableImpl::Get(RowReader* row_reader) {
    std::vector<RowReaderImpl*> row_reader_list;
    row_reader_list.push_back(static_cast<RowReaderImpl*>(row_reader));
    DistributeReaders(row_reader_list, true);
}

void TableImpl::Get(const std::vector<RowReader*>& row_readers) {
    std::vector<RowReaderImpl*> row_reader_list(row_readers.size());
    for (uint32_t i = 0; i < row_readers.size(); ++i) {
        row_reader_list[i] = static_cast<RowReaderImpl*>(row_readers[i]);
    }
    DistributeReaders(row_reader_list, true);
}

bool TableImpl::Get(const std::string& row_key, const std::string& family,
                    const std::string& qualifier, int64_t* value,
                    ErrorCode* err, uint64_t snapshot_id) {
    std::string value_str;
    if (Get(row_key, family, qualifier, &value_str, err, snapshot_id)
        && value_str.size() == sizeof(int64_t)) {
        *value = *(int64_t*)value_str.c_str();
        return true;
    }
    return false;
}

bool TableImpl::Get(const std::string& row_key, const std::string& family,
                    const std::string& qualifier, std::string* value,
                    ErrorCode* err, uint64_t snapshot_id) {
    RowReader* row_reader = NewRowReader(row_key);
    row_reader->AddColumn(family, qualifier);
    row_reader->SetSnapshot(snapshot_id);
    Get(row_reader);
    *err = row_reader->GetError();
    if (err->GetType() == ErrorCode::kOK) {
        *value = row_reader->Value();
        return true;
    }
    return false;
}

ResultStream* TableImpl::Scan(const ScanDescriptor& desc, ErrorCode* err) {
    ScanDescImpl * impl = desc.GetImpl();
    impl->SetTableSchema(_table_schema);
    if (impl->GetFilterString() != "") {
        MutexLock lock(&_table_meta_mutex);
        if (!impl->ParseFilterString()) {
            // fail to parse filter string
            return NULL;
        }
    }
    ResultStream * results = NULL;
    if (desc.IsAsync() && !_table_schema.kv_only()) {
        VLOG(6) << "activate async-scan";
        results = new ResultStreamAsyncImpl(this, impl);
    } else {
        VLOG(6) << "activate sync-scan";
        results = new ResultStreamSyncImpl(this, impl);
    }
    return results;
}

void TableImpl::ScanTabletSync(ResultStreamSyncImpl* stream) {
    ScanTabletAsync(stream);
    stream->Wait();
}

void TableImpl::ScanTabletAsync(ResultStreamImpl* stream) {
    ScanTask* scan_task = new ScanTask;
    scan_task->stream = stream;
    stream->GetRpcHandle(&scan_task->request, &scan_task->response);
    ScanTabletAsync(scan_task, true);
}

void TableImpl::ScanTabletAsync(ScanTask* scan_task, bool called_by_user) {
    if (called_by_user) {
        scan_task->SetId(_next_task_id.Inc());
        _task_pool.PutTask(scan_task);
    }

    const std::string& row_key = scan_task->stream->GetScanDesc()->GetStartRowKey();
    std::string server_addr;
    if (GetTabletAddrOrScheduleUpdateMeta(row_key, scan_task, &server_addr)) {
        CommitScan(scan_task, server_addr);
    }
}

void TableImpl::CommitScan(ScanTask* scan_task,
                           const std::string& server_addr) {
    tabletnode::TabletNodeClient tabletnode_client(server_addr);
    ResultStreamImpl* stream = scan_task->stream;
    ScanTabletRequest* request = scan_task->request;
    ScanTabletResponse* response = scan_task->response;
    response->Clear();

    ScanDescImpl* impl = stream->GetScanDesc();
    request->set_sequence_id(_last_sequence_id++);
    request->set_table_name(_name);
    request->set_start(impl->GetStartRowKey());
    request->set_end(impl->GetEndRowKey());
    request->set_snapshot_id(impl->GetSnapshot());
    if (impl->GetStartColumnFamily() != "") {
        request->set_start_family(impl->GetStartColumnFamily());
    }
    if (impl->GetStartQualifier() != "") {
        request->set_start_qualifier(impl->GetStartQualifier());
    }
    if (impl->GetStartTimeStamp() != 0) {
        request->set_start_timestamp(impl->GetStartTimeStamp());
    }
    if (impl->GetMaxVersion() != 0) {
        request->set_max_version(impl->GetMaxVersion());
    }
    if (impl->GetBufferSize() != 0) {
        request->set_buffer_limit(impl->GetBufferSize());
    }
    if (impl->GetTimerRange() != NULL) {
        TimeRange* time_range = request->mutable_timerange();
        time_range->CopyFrom(*(impl->GetTimerRange()));
    }
    if (impl->GetFilterString().size() > 0) {
        FilterList* filter_list = request->mutable_filter_list();
        filter_list->CopyFrom(impl->GetFilterList());
    }
    for (int32_t i = 0; i < impl->GetSizeofColumnFamilyList(); ++i) {
        tera::ColumnFamily* column_family = request->add_cf_list();
        column_family->CopyFrom(*(impl->GetColumnFamily(i)));
    }

    request->set_timestamp(common::timer::get_micros());
    Closure<void, ScanTabletRequest*, ScanTabletResponse*, bool, int>* done =
        NewClosure(this, &TableImpl::ScanCallBack, scan_task);
    tabletnode_client.ScanTablet(request, response, done);
}

void TableImpl::ScanCallBack(ScanTask* scan_task,
                             ScanTabletRequest* request,
                             ScanTabletResponse* response,
                             bool failed, int error_code) {
    _perf_counter.rpc_w.Add(common::timer::get_micros() - request->timestamp());
    _perf_counter.rpc_w_cnt.Inc();
    ResultStreamImpl* stream = scan_task->stream;

    if (failed) {
        if (error_code == sofa::pbrpc::RPC_ERROR_SERVER_SHUTDOWN ||
            error_code == sofa::pbrpc::RPC_ERROR_SERVER_UNREACHABLE ||
            error_code == sofa::pbrpc::RPC_ERROR_SERVER_UNAVAILABLE) {
            response->set_status(kServerError);
        } else if (error_code == sofa::pbrpc::RPC_ERROR_REQUEST_CANCELED ||
                   error_code == sofa::pbrpc::RPC_ERROR_SEND_BUFFER_FULL) {
            response->set_status(kClientError);
        } else if (error_code == sofa::pbrpc::RPC_ERROR_CONNECTION_CLOSED ||
                   error_code == sofa::pbrpc::RPC_ERROR_RESOLVE_ADDRESS) {
            response->set_status(kConnectError);
        } else if (error_code == sofa::pbrpc::RPC_ERROR_REQUEST_TIMEOUT) {
            response->set_status(kRPCTimeout);
        } else {
            response->set_status(kRPCError);
        }
    }

    StatusCode err = response->status();
    if (err != kTabletNodeOk && err != kSnapshotNotExist) {
        VLOG(10) << "fail to scan table: " << _name
            << " errcode: " << StatusCodeToString(err);
    }

    scan_task->SetInternalError(err);
    if (err == kTabletNodeOk
        || err == kSnapshotNotExist
        || scan_task->RetryTimes() >= static_cast<uint32_t>(FLAGS_tera_sdk_retry_times)) {
        if (err == kKeyNotInRange || err == kConnectError) {
            ScheduleUpdateMeta(stream->GetScanDesc()->GetStartRowKey(),
                               scan_task->GetMetaTimeStamp());
        }
        stream->OnFinish(request, response);
        stream->ReleaseRpcHandle(request, response);
        _task_pool.PopTask(scan_task->GetId());
        CHECK_EQ(scan_task->GetRef(), 2);
        delete scan_task;
    } else if (err == kKeyNotInRange) {
        scan_task->IncRetryTimes();
        ScanTabletAsync(scan_task, false);
    } else {
        scan_task->IncRetryTimes();
        boost::function<void ()> retry_closure =
            boost::bind(&TableImpl::ScanTabletAsync, this, scan_task, false);
        _thread_pool->DelayTask(
            FLAGS_tera_sdk_retry_period * scan_task->RetryTimes(), retry_closure);
    }
}

void TableImpl::SetReadTimeout(int64_t timeout_ms) {
}

bool TableImpl::LockRow(const std::string& rowkey, RowLock* lock, ErrorCode* err) {
    err->SetFailed(ErrorCode::kNotImpl);
    return false;
}

bool TableImpl::GetStartEndKeys(std::string* start_key, std::string* end_key,
                                ErrorCode* err) {
    err->SetFailed(ErrorCode::kNotImpl);
    return false;
}

bool TableImpl::OpenInternal(ErrorCode* err) {
    if (!UpdateTableMeta(err)) {
        LOG(ERROR) << "fail to update table meta.";
        return false;
    }
    if (FLAGS_tera_sdk_cookie_enabled) {
        if (!RestoreCookie()) {
            LOG(ERROR) << "fail to restore cookie.";
            return false;
        }
        EnableCookieUpdateTimer();
    }
    if (FLAGS_tera_sdk_perf_counter_enabled) {
        DumpPerfCounterLogDelay();
    }
    return true;
}

struct MuFlushPair {
    std::vector<RowMutationImpl*> mu_list;
    bool flush;
    MuFlushPair() : flush(false) {}
};

void TableImpl::DistributeMutations(const std::vector<RowMutationImpl*>& mu_list,
                                    bool called_by_user) {
    typedef std::map<std::string, MuFlushPair> TsMuMap;
    TsMuMap ts_mu_list;

    int64_t sync_min_timeout = -1;
    std::vector<RowMutationImpl*> sync_mu_list;

    // evaluate minimum timeout of sync requests
    if (called_by_user) {
        for (uint32_t i = 0; i < mu_list.size(); i++) {
            RowMutationImpl* row_mutation = (RowMutationImpl*)mu_list[i];
            if (!row_mutation->IsAsync()) {
                sync_mu_list.push_back(row_mutation);
                int64_t row_timeout = row_mutation->TimeOut() > 0 ? row_mutation->TimeOut() : _timeout;
                if (row_timeout > 0 && (sync_min_timeout <= 0 || sync_min_timeout > row_timeout)) {
                    sync_min_timeout = row_timeout;
                }
            }
        }
    }

    for (uint32_t i = 0; i < mu_list.size(); i++) {
        RowMutationImpl* row_mutation = (RowMutationImpl*)mu_list[i];

        if (called_by_user) {
            row_mutation->SetId(_next_task_id.Inc());
            _task_pool.PutTask(row_mutation);

            int64_t row_timeout = -1;
            if (!row_mutation->IsAsync()) {
                row_timeout = sync_min_timeout;
            } else {
                row_timeout = row_mutation->TimeOut() > 0 ? row_mutation->TimeOut() : _timeout;
            }
            if (row_timeout > 0) {
                boost::function<void ()> closure =
                    boost::bind(&TableImpl::MutationTimeout, this, row_mutation->GetId());
                _thread_pool->DelayTask(row_timeout, closure);
            }
        }

        // flow control
        if (called_by_user
            && _cur_commit_pending_counter.Add(row_mutation->MutationNum()) > _max_commit_pending_num
            && row_mutation->IsAsync()) {
            if (FLAGS_tera_sdk_async_blocking_enabled) {
                while (_cur_commit_pending_counter.Get() > _max_commit_pending_num) {
                    usleep(100000);
                }
            } else {
                _cur_commit_pending_counter.Sub(row_mutation->MutationNum());
                row_mutation->SetError(ErrorCode::kBusy, "pending too much mutations, try it later.");
                boost::function<void ()> closure =
                    boost::bind(&TableImpl::BreakRequest, this, row_mutation->GetId());
                row_mutation->DecRef();
                _thread_pool->AddTask(closure);
                continue;
            }
        }

        std::string server_addr;
        if (!GetTabletAddrOrScheduleUpdateMeta(row_mutation->RowKey(),
                                               row_mutation, &server_addr)) {
            continue;
        }

        MuFlushPair& mu_flush_pair = ts_mu_list[server_addr];
        std::vector<RowMutationImpl*>& ts_row_mutations = mu_flush_pair.mu_list;
        ts_row_mutations.push_back(row_mutation);

        if (!row_mutation->IsAsync()) {
            mu_flush_pair.flush = true;
        }
    }

    TsMuMap::iterator it = ts_mu_list.begin();
    for (; it != ts_mu_list.end(); ++it) {
        MuFlushPair& mu_flush_pair = it->second;
        PackMutations(it->first, mu_flush_pair.mu_list, mu_flush_pair.flush);
    }
    // 从现在开始，所有异步的row_mutation都不可以再操作了，因为随时会被用户释放

    // 不是用户调用的，立即返回
    if (!called_by_user) {
        return;
    }

    // 等待同步操作返回或超时
    for (uint32_t i = 0; i < sync_mu_list.size(); i++) {
        while (_cur_commit_pending_counter.Get() > _max_commit_pending_num) {
            usleep(100000);
        }

        RowMutationImpl* row_mutation = (RowMutationImpl*)sync_mu_list[i];
        row_mutation->Wait();
    }
}

void TableImpl::DistributeMutationsById(std::vector<int64_t>* mu_id_list) {
    std::vector<RowMutationImpl*> mu_list;
    for (uint32_t i = 0; i < mu_id_list->size(); ++i) {
        int64_t mu_id = (*mu_id_list)[i];
        SdkTask* task = _task_pool.GetTask(mu_id);
        if (task == NULL) {
            VLOG(10) << "mutation " << mu_id << " timeout when retry mutate";;
            continue;
        }
        CHECK_EQ(task->Type(), SdkTask::MUTATION);
        RowMutationImpl* row_mutation = (RowMutationImpl*)task;
        mu_list.push_back(row_mutation);
    }
    DistributeMutations(mu_list, false);
    delete mu_id_list;
}

void TableImpl::PackMutations(const std::string& server_addr,
                              std::vector<RowMutationImpl*>& mu_list,
                              bool flush) {
    if (flush) {
        CommitMutations(server_addr, mu_list);
        return;
    }

    MutexLock lock(&_mutation_batch_mutex);
    TaskBatch* mutation_batch = NULL;
    std::map<std::string, TaskBatch>::iterator it =
        _mutation_batch_map.find(server_addr);
    if (it == _mutation_batch_map.end()) {
        mutation_batch = &_mutation_batch_map[server_addr];
        mutation_batch->row_id_list = new std::vector<int64_t>;
        boost::function<void ()> closure =
<<<<<<< HEAD
            boost::bind(&TableImpl::MutationBatchTimeout, this, server_addr);
        int64_t timer_id = _thread_pool->DelayTask(_commit_timeout, closure);
        mutation_batch->timer_id = timer_id;
=======
            boost::bind(&TableImpl::CommitMutationBuffer, this, server_addr);
        int64_t timer_id = _thread_pool->DelayTask(_write_commit_timeout, closure);
        commit_buffer->_timer_id = timer_id;
>>>>>>> 128266d0
    } else {
        mutation_batch = &it->second;
    }

    for (size_t i = 0; i < mu_list.size(); ++i) {
        RowMutationImpl* row_mutation = mu_list[i];
        mutation_batch->row_id_list->push_back(row_mutation->GetId());
        row_mutation->DecRef();
    }

    if (mutation_batch->row_id_list->size() >= _commit_size) {
        std::vector<int64_t>* mu_id_list = mutation_batch->row_id_list;
        uint64_t timer_id = mutation_batch->timer_id;
        _mutation_batch_mutex.Unlock();
        if (_thread_pool->CancelTask(timer_id)) {
            _mutation_batch_mutex.Lock();
            _mutation_batch_map.erase(server_addr);
            _mutation_batch_mutex.Unlock();
            CommitMutationsById(server_addr, *mu_id_list);
            delete mu_id_list;
        }
        _mutation_batch_mutex.Lock();
    }
}

void TableImpl::MutationBatchTimeout(std::string server_addr) {
    std::vector<int64_t>* mu_id_list = NULL;
    {
        MutexLock lock(&_mutation_batch_mutex);
        std::map<std::string, TaskBatch>::iterator it =
            _mutation_batch_map.find(server_addr);
        if (it == _mutation_batch_map.end()) {
            return;
        }
        TaskBatch* mutation_batch = &it->second;
        mu_id_list = mutation_batch->row_id_list;
        _mutation_batch_map.erase(it);
    }
    CommitMutationsById(server_addr, *mu_id_list);
    delete mu_id_list;
}

void TableImpl::CommitMutationsById(const std::string& server_addr,
                                    std::vector<int64_t>& mu_id_list) {
    std::vector<RowMutationImpl*> mu_list;
    for (size_t i = 0; i < mu_id_list.size(); i++) {
        int64_t mu_id = mu_id_list[i];
        SdkTask* task = _task_pool.GetTask(mu_id);
        if (task == NULL) {
            VLOG(10) << "mutation " << mu_id << " timeout";
            continue;
        }
        CHECK_EQ(task->Type(), SdkTask::MUTATION);
        mu_list.push_back((RowMutationImpl*)task);
    }
    CommitMutations(server_addr, mu_list);
}

void TableImpl::CommitMutations(const std::string& server_addr,
                                std::vector<RowMutationImpl*>& mu_list) {
    tabletnode::TabletNodeClient tabletnode_client_async(server_addr);
    WriteTabletRequest* request = new WriteTabletRequest;
    WriteTabletResponse* response = new WriteTabletResponse;
    request->set_sequence_id(_last_sequence_id++);
    request->set_tablet_name(_name);
    request->set_is_sync(FLAGS_tera_sdk_write_sync);

    std::vector<int64_t>* mu_id_list = new std::vector<int64_t>;
    for (uint32_t i = 0; i < mu_list.size(); ++i) {
        RowMutationImpl* row_mutation = mu_list[i];
        RowMutationSequence* mu_seq = request->add_row_list();
        mu_seq->set_row_key(row_mutation->RowKey());
        for (uint32_t j = 0; j < row_mutation->MutationNum(); j++) {
            const RowMutation::Mutation& mu = row_mutation->GetMutation(j);
            tera::Mutation* mutation = mu_seq->add_mutation_sequence();
            SerializeMutation(mu, mutation);
        }
        mu_id_list->push_back(row_mutation->GetId());
        row_mutation->DecRef();
    }

    request->set_timestamp(common::timer::get_micros());
    Closure<void, WriteTabletRequest*, WriteTabletResponse*, bool, int>* done =
        NewClosure(this, &TableImpl::MutateCallBack, mu_id_list);
    tabletnode_client_async.WriteTablet(request, response, done);
}

void TableImpl::MutateCallBack(std::vector<int64_t>* mu_id_list,
                               WriteTabletRequest* request,
                               WriteTabletResponse* response,
                               bool failed, int error_code) {
    _perf_counter.rpc_w.Add(common::timer::get_micros() - request->timestamp());
    _perf_counter.rpc_w_cnt.Inc();
    if (failed) {
        if (error_code == sofa::pbrpc::RPC_ERROR_SERVER_SHUTDOWN ||
            error_code == sofa::pbrpc::RPC_ERROR_SERVER_UNREACHABLE ||
            error_code == sofa::pbrpc::RPC_ERROR_SERVER_UNAVAILABLE) {
            response->set_status(kServerError);
        } else if (error_code == sofa::pbrpc::RPC_ERROR_REQUEST_CANCELED ||
                   error_code == sofa::pbrpc::RPC_ERROR_SEND_BUFFER_FULL) {
            response->set_status(kClientError);
        } else if (error_code == sofa::pbrpc::RPC_ERROR_CONNECTION_CLOSED ||
                   error_code == sofa::pbrpc::RPC_ERROR_RESOLVE_ADDRESS) {
            response->set_status(kConnectError);
        } else if (error_code == sofa::pbrpc::RPC_ERROR_REQUEST_TIMEOUT) {
            response->set_status(kRPCTimeout);
        } else {
            response->set_status(kRPCError);
        }
    }

    std::map<uint32_t, std::vector<int64_t>* > retry_times_list;
    std::vector<RowMutationImpl*> not_in_range_list;
    for (uint32_t i = 0; i < mu_id_list->size(); ++i) {
        const std::string& row = request->row_list(i).row_key();
        int64_t mu_id = (*mu_id_list)[i];
        StatusCode err = response->status();
        if (err == kTabletNodeOk) {
            err = response->row_status_list(i);
        }

        if (err == kTabletNodeOk) {
            SdkTask* task = _task_pool.PopTask(mu_id);
            if (task == NULL) {
                VLOG(10) << "mutation " << mu_id << " success but timeout: " << DebugString(row);
                continue;
            }
            CHECK_EQ(task->Type(), SdkTask::MUTATION);
            CHECK_EQ(task->GetRef(), 1);
            RowMutationImpl* row_mutation = (RowMutationImpl*)task;
            row_mutation->SetError(ErrorCode::kOK);
            // only for flow control
            _cur_commit_pending_counter.Sub(row_mutation->MutationNum());
            int64_t perf_time = common::timer::get_micros();
            row_mutation->RunCallback();
            _perf_counter.user_callback.Add(common::timer::get_micros() - perf_time);
            _perf_counter.user_callback_cnt.Inc();
            continue;
        }

        VLOG(10) << "fail to mutate table: " << _name
            << " row: " << DebugString(row)
            << " errcode: " << StatusCodeToString(err);

        SdkTask* task = _task_pool.GetTask(mu_id);
        if (task == NULL) {
            VLOG(10) << "mutation " << mu_id << " timeout: " << DebugString(row);
            continue;
        }
        CHECK_EQ(task->Type(), SdkTask::MUTATION);
        RowMutationImpl* row_mutation = (RowMutationImpl*)task;
        row_mutation->SetInternalError(err);

        if (err == kKeyNotInRange) {
            row_mutation->IncRetryTimes();
            not_in_range_list.push_back(row_mutation);
        } else {
            row_mutation->IncRetryTimes();
            std::vector<int64_t>* retry_mu_id_list = NULL;
            std::map<uint32_t, std::vector<int64_t>* >::iterator it =
                retry_times_list.find(row_mutation->RetryTimes());
            if (it != retry_times_list.end()) {
                retry_mu_id_list = it->second;
            } else {
                retry_mu_id_list = new std::vector<int64_t>;
                retry_times_list[row_mutation->RetryTimes()] = retry_mu_id_list;
            }
            retry_mu_id_list->push_back(mu_id);
            row_mutation->DecRef();
        }
    }

    if (not_in_range_list.size() > 0) {
        DistributeMutations(not_in_range_list, false);
    }
    std::map<uint32_t, std::vector<int64_t>* >::iterator it;
    for (it = retry_times_list.begin(); it != retry_times_list.end(); ++it) {
        int64_t retry_interval =
            static_cast<int64_t>(pow(FLAGS_tera_sdk_delay_send_internal, it->first) * 1000);
        boost::function<void ()> retry_closure =
            boost::bind(&TableImpl::DistributeMutationsById, this, it->second);
        _thread_pool->DelayTask(retry_interval, retry_closure);
    }

    delete request;
    delete response;
    delete mu_id_list;
}

<<<<<<< HEAD
void TableImpl::MutationTimeout(int64_t mutation_id) {
    SdkTask* task = _task_pool.PopTask(mutation_id);
    if (task == NULL) {
        return;
=======
bool TableImpl::CommitNextTabletSequentialMutation() {
    _seq_mutation_mutex.AssertHeld();
    CHECK(!_seq_mutation_accept_list.empty());

    VLOG(9) << "commit next tablet seq mutation: accept_list=" << _seq_mutation_accept_list.size();
    RowMutationImpl* row_mu = _seq_mutation_accept_list.front();

    MutexLock l(&_meta_mutex);
    const TabletMetaNode* node = NULL;
    if (!GetTabletMetaOrScheduleUpdateMeta(row_mu->RowKey(), row_mu, false, &node)) {
        _seq_mutation_wait_to_update_meta = true;
        return false;
    }

    if (_seq_mutation_commit_list->size() > 0UL &&
            _seq_mutation_server_addr != node->meta.server_addr()) {
        CHECK_GT(_seq_mutation_commit_timer_id, 0UL);
        bool is_running = false;
        if (!_thread_pool->CancelTask(_seq_mutation_commit_timer_id, true, &is_running)) {
            CHECK(is_running);
            return false;
        }
        _seq_mutation_commit_timer_id = 0;
        // commit batch of last tablet
        CommitMutation(_seq_mutation_server_addr, _seq_mutation_commit_list);
        _seq_mutation_commit_list = new std::vector<RowMutationImpl*>;
    }

    _seq_mutation_server_addr = node->meta.server_addr();
    uint32_t commit_size = _seq_mutation_commit_list->size();
    const std::string& start_key = node->meta.key_range().key_start();
    const std::string& end_key = node->meta.key_range().key_end();
    while (!_seq_mutation_accept_list.empty()) {
        RowMutationImpl* mu = _seq_mutation_accept_list.front();
        const std::string& row_key = mu->RowKey();
        if (row_key >= start_key && (end_key.empty() || row_key < end_key)) {
            mu->SetMetaTimeStamp(node->update_time);
            _seq_mutation_accept_list.pop_front();
            _seq_mutation_commit_list->push_back(mu);
            if (++commit_size >= _commit_size) {
                if (_seq_mutation_commit_timer_id > 0) {
                    bool is_running = false;
                    if (!_thread_pool->CancelTask(_seq_mutation_commit_timer_id, true, &is_running)) {
                        CHECK(is_running);
                        return false;
                    }
                    _seq_mutation_commit_timer_id = 0;
                }
                CommitMutation(_seq_mutation_server_addr, _seq_mutation_commit_list);
                _seq_mutation_commit_list = new std::vector<RowMutationImpl*>;
                commit_size = 0;
            }
        } else {
            break;
        }
    }

    if (_seq_mutation_commit_list->size() > 0) {
        if (!_seq_mutation_accept_list.empty()) {
            // no more mutation of this tablet, commit the batch
            if (_seq_mutation_commit_timer_id > 0) {
                bool is_running = false;
                if (!_thread_pool->CancelTask(_seq_mutation_commit_timer_id, true, &is_running)) {
                    CHECK(is_running);
                    return false;
                }
                _seq_mutation_commit_timer_id = 0;
            }
            CommitMutation(_seq_mutation_server_addr, _seq_mutation_commit_list);
            _seq_mutation_commit_list = new std::vector<RowMutationImpl*>;
        } else if (_seq_mutation_commit_timer_id == 0) {
            // wait for more mutations to fill up the batch
            boost::function<void ()> closure =
                boost::bind(&TableImpl::DelayCommitSequentionMutation, this);
            _seq_mutation_commit_timer_id = _thread_pool->DelayTask(_write_commit_timeout, closure);
        }
>>>>>>> 128266d0
    }
    CHECK_NOTNULL(task);
    CHECK_EQ(task->Type(), SdkTask::MUTATION);

    RowMutationImpl* row_mutation = (RowMutationImpl*)task;
    row_mutation->ExcludeOtherRef();

    StatusCode err = row_mutation->GetInternalError();
    if (err == kKeyNotInRange || err == kConnectError) {
        ScheduleUpdateMeta(row_mutation->RowKey(),
                           row_mutation->GetMetaTimeStamp());
    }
    if (row_mutation->RetryTimes() == 0) {
        row_mutation->SetError(ErrorCode::kTimeout);
    } else {
        std::string err_reason = StringFormat("retry %u last error %s", row_mutation->RetryTimes(),
                                              StatusCodeToString(err).c_str());
        row_mutation->SetError(ErrorCode::kSystem, err_reason);
    }
    // only for flow control
    _cur_commit_pending_counter.Sub(row_mutation->MutationNum());
    int64_t perf_time = common::timer::get_micros();
    row_mutation->RunCallback();
    _perf_counter.user_callback.Add(common::timer::get_micros() - perf_time);
    _perf_counter.user_callback_cnt.Inc();
}

bool TableImpl::GetTabletLocation(std::vector<TabletInfo>* tablets,
                                  ErrorCode* err) {
    return false;
}

bool TableImpl::GetDescriptor(TableDescriptor* desc, ErrorCode* err) {
    return false;
}

void TableImpl::DistributeReaders(const std::vector<RowReaderImpl*>& row_reader_list,
                                  bool called_by_user) {
    typedef std::map<std::string, std::vector<RowReaderImpl*> > TsReaderMap;
    TsReaderMap ts_reader_list;

    int64_t sync_min_timeout = -1;
    std::vector<RowReaderImpl*> sync_reader_list;

    if (called_by_user) {
        for (uint32_t i = 0; i < row_reader_list.size(); i++) {
            RowReaderImpl* row_reader = (RowReaderImpl*)row_reader_list[i];
            if (row_reader->IsAsync()) {
                continue;
            }
            sync_reader_list.push_back(row_reader);
            int64_t row_timeout = row_reader->TimeOut() > 0 ? row_reader->TimeOut() : _timeout;
            if (row_timeout > 0 && (sync_min_timeout <= 0 || sync_min_timeout > row_timeout)) {
                sync_min_timeout = row_timeout;
            }
        }
    }

    for (uint32_t i = 0; i < row_reader_list.size(); i++) {
        RowReaderImpl* row_reader = (RowReaderImpl*)row_reader_list[i];
        if (called_by_user) {
            row_reader->SetId(_next_task_id.Inc());
            _task_pool.PutTask(row_reader);

            int64_t row_timeout = sync_min_timeout;
            if (row_reader->IsAsync()) {
                row_timeout = row_reader->TimeOut() > 0 ? row_reader->TimeOut() : _timeout;
            }
            if (row_timeout >= 0) {
                boost::function<void ()> closure =
                    boost::bind(&TableImpl::ReaderTimeout, this, row_reader->GetId());
                _thread_pool->DelayTask(row_timeout, closure);
            }
        }

        // flow control
        if (called_by_user
            && _cur_reader_pending_counter.Inc() > _max_reader_pending_num
            && row_reader->IsAsync()) {
            if (FLAGS_tera_sdk_async_blocking_enabled) {
                while (_cur_reader_pending_counter.Get() > _max_reader_pending_num) {
                    usleep(100000);
                }
            } else {
                _cur_reader_pending_counter.Dec();
                row_reader->SetError(ErrorCode::kBusy, "pending too much readers, try it later.");
                boost::function<void ()> closure =
                    boost::bind(&TableImpl::BreakRequest, this, row_reader->GetId());
                row_reader->DecRef();
                _thread_pool->AddTask(closure);
                continue;
            }
        }

        std::string server_addr;
        if (!GetTabletAddrOrScheduleUpdateMeta(row_reader->RowName(), row_reader,
                                               &server_addr)) {
            continue;
        }

        std::vector<RowReaderImpl*>& ts_row_readers = ts_reader_list[server_addr];
        ts_row_readers.push_back(row_reader);
    }

    TsReaderMap::iterator it = ts_reader_list.begin();
    for (; it != ts_reader_list.end(); ++it) {
        std::vector<RowReaderImpl*>& reader_list = it->second;
        PackReaders(it->first, reader_list);
    }
    // 从现在开始，所有异步的row_reader都不可以再操作了，因为随时会被用户释放

    // 不是用户调用的，立即返回
    if (!called_by_user) {
        return;
    }

    // 等待同步操作返回或超时
    for (uint32_t i = 0; i < sync_reader_list.size(); i++) {
        while (_cur_reader_pending_counter.Get() > _max_reader_pending_num) {
            usleep(100000);
        }

        RowReaderImpl* row_reader = (RowReaderImpl*)sync_reader_list[i];
        row_reader->Wait();
    }
}

void TableImpl::PackReaders(const std::string& server_addr,
                            std::vector<RowReaderImpl*>& reader_list) {
    MutexLock lock(&_reader_batch_mutex);
    TaskBatch* reader_buffer = NULL;
    std::map<std::string, TaskBatch>::iterator it =
        _reader_batch_map.find(server_addr);
    if (it == _reader_batch_map.end()) {
        reader_buffer = &_reader_batch_map[server_addr];
        reader_buffer->row_id_list = new std::vector<int64_t>;
        boost::function<void ()> closure =
<<<<<<< HEAD
            boost::bind(&TableImpl::ReaderBatchTimeout, this, server_addr);
        uint64_t timer_id = _thread_pool->DelayTask(_commit_timeout, closure);
        reader_buffer->timer_id = timer_id;
=======
            boost::bind(&TableImpl::CommitReaderBuffer, this, server_addr);
        uint64_t timer_id = _thread_pool->DelayTask(_read_commit_timeout, closure);
        reader_buffer->_timer_id = timer_id;
>>>>>>> 128266d0
    } else {
        reader_buffer = &it->second;
    }

    for (size_t i = 0; i < reader_list.size(); ++i) {
        RowReaderImpl* reader = reader_list[i];
        reader_buffer->row_id_list->push_back(reader->GetId());
        reader->DecRef();
    }

    if (reader_buffer->row_id_list->size() >= _commit_size) {
        std::vector<int64_t>* reader_id_list = reader_buffer->row_id_list;
        uint64_t timer_id = reader_buffer->timer_id;
        _reader_batch_mutex.Unlock();
        if (_thread_pool->CancelTask(timer_id)) {
            _reader_batch_mutex.Lock();
            _reader_batch_map.erase(server_addr);
            _reader_batch_mutex.Unlock();
            CommitReadersById(server_addr, *reader_id_list);
            delete reader_id_list;
        }
        _reader_batch_mutex.Lock();
    }
}

void TableImpl::ReaderBatchTimeout(std::string server_addr) {
    std::vector<int64_t>* reader_id_list = NULL;
    {
        MutexLock lock(&_reader_batch_mutex);
        std::map<std::string, TaskBatch>::iterator it =
            _reader_batch_map.find(server_addr);
        if (it == _reader_batch_map.end()) {
            return;
        }
        TaskBatch* reader_buffer = &it->second;
        reader_id_list = reader_buffer->row_id_list;
        _reader_batch_map.erase(it);
    }
    CommitReadersById(server_addr, *reader_id_list);
    delete reader_id_list;
}

void TableImpl::CommitReadersById(const std::string server_addr,
                                  std::vector<int64_t>& reader_id_list) {
    std::vector<RowReaderImpl*> reader_list;
    for (size_t i = 0; i < reader_id_list.size(); ++i) {
        int64_t reader_id = reader_id_list[i];
        SdkTask* task = _task_pool.GetTask(reader_id);
        if (task == NULL) {
            VLOG(10) << "reader " << reader_id << " timeout when commit read";;
            continue;
        }
        CHECK_EQ(task->Type(), SdkTask::READ);
        RowReaderImpl* reader = (RowReaderImpl*)task;
        reader_list.push_back(reader);
    }
    CommitReaders(server_addr, reader_list);
}

void TableImpl::CommitReaders(const std::string server_addr,
                              std::vector<RowReaderImpl*>& reader_list) {
    std::vector<int64_t>* reader_id_list = new std::vector<int64_t>;
    tabletnode::TabletNodeClient tabletnode_client_async(server_addr);
    ReadTabletRequest* request = new ReadTabletRequest;
    ReadTabletResponse* response = new ReadTabletResponse;
    request->set_sequence_id(_last_sequence_id++);
    request->set_tablet_name(_name);
    request->set_client_timeout_ms(_pending_timeout_ms);
    for (uint32_t i = 0; i < reader_list.size(); ++i) {
        RowReaderImpl* row_reader = reader_list[i];
        RowReaderInfo* row_reader_info = request->add_row_info_list();
        request->set_snapshot_id(row_reader->GetSnapshot());
        row_reader->ToProtoBuf(row_reader_info);
        // row_reader_info->CopyFrom(row_reader->GetRowReaderInfo());
        reader_id_list->push_back(row_reader->GetId());
        row_reader->DecRef();
    }
    request->set_timestamp(common::timer::get_micros());
    Closure<void, ReadTabletRequest*, ReadTabletResponse*, bool, int>* done =
        NewClosure(this, &TableImpl::ReaderCallBack, reader_id_list);
    tabletnode_client_async.ReadTablet(request, response, done);
}

void TableImpl::ReaderCallBack(std::vector<int64_t>* reader_id_list,
                               ReadTabletRequest* request,
                               ReadTabletResponse* response,
                               bool failed, int error_code) {
    _perf_counter.rpc_r.Add(common::timer::get_micros() - request->timestamp());
    _perf_counter.rpc_r_cnt.Inc();
    if (failed) {
        if (error_code == sofa::pbrpc::RPC_ERROR_SERVER_SHUTDOWN ||
            error_code == sofa::pbrpc::RPC_ERROR_SERVER_UNREACHABLE ||
            error_code == sofa::pbrpc::RPC_ERROR_SERVER_UNAVAILABLE) {
            response->set_status(kServerError);
        } else if (error_code == sofa::pbrpc::RPC_ERROR_REQUEST_CANCELED ||
                   error_code == sofa::pbrpc::RPC_ERROR_SEND_BUFFER_FULL) {
            response->set_status(kClientError);
        } else if (error_code == sofa::pbrpc::RPC_ERROR_CONNECTION_CLOSED ||
                   error_code == sofa::pbrpc::RPC_ERROR_RESOLVE_ADDRESS) {
            response->set_status(kConnectError);
        } else if (error_code == sofa::pbrpc::RPC_ERROR_REQUEST_TIMEOUT) {
            response->set_status(kRPCTimeout);
        } else {
            response->set_status(kRPCError);
        }
    }

    std::map<uint32_t, std::vector<int64_t>* > retry_times_list;
    std::vector<RowReaderImpl*> not_in_range_list;
    uint32_t row_result_num = 0;
    for (uint32_t i = 0; i < reader_id_list->size(); ++i) {
        int64_t reader_id = (*reader_id_list)[i];

        StatusCode err = response->status();
        if (err == kTabletNodeOk) {
            err = response->detail().status(i);
        }
        if (err == kTabletNodeOk || err == kKeyNotExist || err == kSnapshotNotExist) {
            SdkTask* task = _task_pool.PopTask(reader_id);
            if (task == NULL) {
                VLOG(10) << "reader " << reader_id << " success but timeout";
                continue;
            }
            CHECK_EQ(task->Type(), SdkTask::READ);
            CHECK_EQ(task->GetRef(), 1);

            RowReaderImpl* row_reader = (RowReaderImpl*)task;
            if (err == kTabletNodeOk) {
                row_reader->SetResult(response->detail().row_result(row_result_num++));
                row_reader->SetError(ErrorCode::kOK);
            } else if (err == kKeyNotExist) {
                row_reader->SetError(ErrorCode::kNotFound, "not found");
            } else { // err == kSnapshotNotExist
                row_reader->SetError(ErrorCode::kNotFound, "snapshot not found");
            }
            int64_t perf_time = common::timer::get_micros();
            row_reader->RunCallback();
            _perf_counter.user_callback.Add(common::timer::get_micros() - perf_time);
            _perf_counter.user_callback_cnt.Inc();
            // only for flow control
            _cur_reader_pending_counter.Dec();
            continue;
        }

        VLOG(10) << "fail to read table: " << _name
            << " errcode: " << StatusCodeToString(err);

        SdkTask* task = _task_pool.GetTask(reader_id);
        if (task == NULL) {
            VLOG(10) << "reader " << reader_id << " fail but timeout";
            continue;
        }
        CHECK_EQ(task->Type(), SdkTask::READ);
        RowReaderImpl* row_reader = (RowReaderImpl*)task;
        row_reader->SetInternalError(err);

        if (err == kKeyNotInRange) {
            row_reader->IncRetryTimes();
            not_in_range_list.push_back(row_reader);
        } else {
            row_reader->IncRetryTimes();
            std::vector<int64_t>* retry_reader_id_list = NULL;
            std::map<uint32_t, std::vector<int64_t>* >::iterator it =
                retry_times_list.find(row_reader->RetryTimes());
            if (it != retry_times_list.end()) {
                retry_reader_id_list = it->second;
            } else {
                retry_reader_id_list = new std::vector<int64_t>;
                retry_times_list[row_reader->RetryTimes()] = retry_reader_id_list;
            }
            retry_reader_id_list->push_back(row_reader->GetId());
            row_reader->DecRef();
        }
    }

    if (not_in_range_list.size() > 0) {
        DistributeReaders(not_in_range_list, false);
    }
    std::map<uint32_t, std::vector<int64_t>* >::iterator it;
    for (it = retry_times_list.begin(); it != retry_times_list.end(); ++it) {
        int64_t retry_interval =
            static_cast<int64_t>(pow(FLAGS_tera_sdk_delay_send_internal, it->first) * 1000);
        boost::function<void ()> retry_closure =
            boost::bind(&TableImpl::DistributeReadersById, this, it->second);
        _thread_pool->DelayTask(retry_interval, retry_closure);
    }

    delete request;
    delete response;
    delete reader_id_list;
}

void TableImpl::DistributeReadersById(std::vector<int64_t>* reader_id_list) {
    std::vector<RowReaderImpl*> reader_list;
    for (size_t i = 0; i < reader_id_list->size(); ++i) {
        int64_t reader_id = (*reader_id_list)[i];
        SdkTask* task = _task_pool.GetTask(reader_id);
        if (task == NULL) {
            VLOG(10) << "reader " << reader_id << " timeout when retry read";
            continue;
        }
        CHECK_EQ(task->Type(), SdkTask::READ);
        reader_list.push_back((RowReaderImpl*)task);
    }
    DistributeReaders(reader_list, false);
    delete reader_id_list;
}

void TableImpl::ReaderTimeout(int64_t reader_id) {
    SdkTask* task = _task_pool.PopTask(reader_id);
    if (task == NULL) {
        return;
    }
    CHECK_NOTNULL(task);
    CHECK_EQ(task->Type(), SdkTask::READ);

    RowReaderImpl* row_reader = (RowReaderImpl*)task;
    row_reader->ExcludeOtherRef();

    StatusCode err = row_reader->GetInternalError();
    if (err == kKeyNotInRange || err == kConnectError) {
        ScheduleUpdateMeta(row_reader->RowName(),
                           row_reader->GetMetaTimeStamp());
    }
    if (row_reader->RetryTimes() == 0) {
        row_reader->SetError(ErrorCode::kTimeout);
    } else {
        std::string err_reason = StringFormat("retry %u last error %s", row_reader->RetryTimes(),
                                              StatusCodeToString(err).c_str());
        row_reader->SetError(ErrorCode::kSystem, err_reason);
    }
    int64_t perf_time = common::timer::get_micros();
    row_reader->RunCallback();
    _perf_counter.user_callback.Add(common::timer::get_micros() - perf_time);
    _perf_counter.user_callback_cnt.Inc();
    // only for flow control
    _cur_reader_pending_counter.Dec();
}

bool TableImpl::GetTabletMetaForKey(const std::string& key, TabletMeta* meta) {
    MutexLock lock(&_meta_mutex);
    TabletMetaNode* node = GetTabletMetaNodeForKey(key);
    if (node == NULL) {
        VLOG(10) << "no meta for key: " << key;
        return false;
    }
    meta->CopyFrom(node->meta);
    return true;
}

void TableImpl::BreakScan(ScanTask* scan_task) {
    ResultStreamImpl* stream = scan_task->stream;
    stream->OnFinish(scan_task->request,
            scan_task->response);
    stream->ReleaseRpcHandle(scan_task->request,
            scan_task->response);
    delete scan_task;
}

bool TableImpl::GetTabletAddrOrScheduleUpdateMeta(const std::string& row,
                                                  SdkTask* task,
                                                  std::string* server_addr) {
    CHECK_NOTNULL(task);
    MutexLock lock(&_meta_mutex);
    TabletMetaNode* node = GetTabletMetaNodeForKey(row);
    if (node == NULL) {
        VLOG(10) << "no meta for key: " << row;
        _pending_task_id_list[row].push_back(task->GetId());
        task->DecRef();
        TabletMetaNode& new_node = _tablet_meta_list[row];
        new_node.meta.mutable_key_range()->set_key_start(row);
        new_node.meta.mutable_key_range()->set_key_end(row + '\0');
        new_node.status = WAIT_UPDATE;
        UpdateMetaAsync();
        return false;
    }
    if (node->status != NORMAL) {
        VLOG(10) << "abnormal meta for key: " << row;
        _pending_task_id_list[row].push_back(task->GetId());
        task->DecRef();
        return false;
    }
    if ((task->GetInternalError() == kKeyNotInRange || task->GetInternalError() == kConnectError)
            && task->GetMetaTimeStamp() >= node->update_time) {
        _pending_task_id_list[row].push_back(task->GetId());
        task->DecRef();
        int64_t update_interval = node->update_time
            + FLAGS_tera_sdk_update_meta_internal - get_micros() / 1000;
        if (update_interval <= 0) {
            VLOG(10) << "update meta now for key: " << row;
            node->status = WAIT_UPDATE;
            UpdateMetaAsync();
        } else {
            VLOG(10) << "update meta in " << update_interval << " (ms) for key:" << row;
            node->status = DELAY_UPDATE;
            boost::function<void ()> delay_closure =
                boost::bind(&TableImpl::DelayUpdateMeta, this,
                            node->meta.key_range().key_start(),
                            node->meta.key_range().key_end());
            _thread_pool->DelayTask(update_interval, delay_closure);
        }
        return false;
    }
    CHECK_EQ(node->status, NORMAL);
    task->SetMetaTimeStamp(node->update_time);
    *server_addr = node->meta.server_addr();
    return true;
}

TableImpl::TabletMetaNode* TableImpl::GetTabletMetaNodeForKey(const std::string& key) {
    _meta_mutex.AssertHeld();
    if (_tablet_meta_list.size() == 0) {
        VLOG(10) << "the meta list is empty";
        return NULL;
    }
    std::map<std::string, TabletMetaNode>::iterator it =
        _tablet_meta_list.upper_bound(key);
    if (it == _tablet_meta_list.begin()) {
        return NULL;
    } else {
        --it;
    }
    const std::string& end_key = it->second.meta.key_range().key_end();
    if (end_key != "" && end_key <= key) {
        return NULL;
    }
    return &(it->second);
}

void TableImpl::DelayUpdateMeta(std::string start_key, std::string end_key) {
    MutexLock lock(&_meta_mutex);
    std::map<std::string, TabletMetaNode>::iterator it =
            _tablet_meta_list.lower_bound(start_key);
    for (; it != _tablet_meta_list.end(); ++it) {
        TabletMetaNode& node = it->second;
        if (node.meta.key_range().key_end() > end_key) {
            break;
        }
        if (node.status != DELAY_UPDATE) {
            continue;
        }
        node.status = WAIT_UPDATE;
    }
    UpdateMetaAsync();
}

void TableImpl::UpdateMetaAsync() {
    _meta_mutex.AssertHeld();
    if (_meta_updating_count >= static_cast<uint32_t>(FLAGS_tera_sdk_update_meta_concurrency)) {
        return;
    }
    bool need_update = false;
    std::string update_start_key;
    std::string update_end_key;
    std::string update_expand_end_key; // update more tablet than need
    std::map<std::string, TabletMetaNode>::iterator it = _tablet_meta_list.begin();
    for (; it != _tablet_meta_list.end(); ++it) {
        TabletMetaNode& node = it->second;
        if (node.status != WAIT_UPDATE && need_update) {
            update_expand_end_key = node.meta.key_range().key_start();
            break;
        } else if (node.status != WAIT_UPDATE) {
            continue;
        } else if (!need_update) {
            need_update = true;
            update_start_key = node.meta.key_range().key_start();
            update_end_key = node.meta.key_range().key_end();
        } else if (node.meta.key_range().key_start() == update_end_key) {
            update_end_key = node.meta.key_range().key_end();
        } else {
            CHECK_GT(node.meta.key_range().key_start(), update_end_key);
            update_expand_end_key = node.meta.key_range().key_start();
            break;
        }
        node.status = UPDATING;
    }
    if (!need_update) {
        return;
    }
    _meta_updating_count++;
    ScanMetaTableAsync(update_start_key, update_end_key, update_expand_end_key, false);
}

void TableImpl::ScanMetaTable(const std::string& key_start,
                              const std::string& key_end) {
    MutexLock lock(&_meta_mutex);
    _meta_updating_count++;
    ScanMetaTableAsync(key_start, key_end, key_end, false);
    while (_meta_updating_count > 0) {
        _meta_cond.Wait();
    }
}

void TableImpl::ScanMetaTableAsyncInLock(std::string key_start, std::string key_end,
                                         std::string expand_key_end, bool zk_access) {
    MutexLock lock(&_meta_mutex);
    ScanMetaTableAsync(key_start, key_end, expand_key_end, zk_access);
}

void TableImpl::ScanMetaTableAsync(const std::string& key_start, const std::string& key_end,
                                   const std::string& expand_key_end, bool zk_access) {
    _meta_mutex.AssertHeld();
    CHECK(expand_key_end == "" || expand_key_end >= key_end);

    std::string meta_addr = _cluster->RootTableAddr(zk_access);
    if (meta_addr.empty() && !zk_access) {
        meta_addr = _cluster->RootTableAddr(true);
    }

    if (meta_addr.empty()) {
        VLOG(6) << "root is empty";

        boost::function<void ()> retry_closure =
            boost::bind(&TableImpl::ScanMetaTableAsyncInLock, this, key_start, key_end,
                        expand_key_end, true);
        _thread_pool->DelayTask(FLAGS_tera_sdk_update_meta_internal, retry_closure);
        return;
    }

    VLOG(6) << "root: " << meta_addr;
    tabletnode::TabletNodeClient tabletnode_client_async(meta_addr);
    ScanTabletRequest* request = new ScanTabletRequest;
    ScanTabletResponse* response = new ScanTabletResponse;
    request->set_sequence_id(_last_sequence_id++);
    request->set_table_name(FLAGS_tera_master_meta_table_name);
    MetaTableScanRange(_name, key_start, expand_key_end,
                       request->mutable_start(),
                       request->mutable_end());
    request->set_buffer_limit(FLAGS_tera_sdk_update_meta_buffer_limit);
    request->set_round_down(true);

    Closure<void, ScanTabletRequest*, ScanTabletResponse*, bool, int>* done =
        NewClosure(this, &TableImpl::ScanMetaTableCallBack, key_start, key_end, expand_key_end);
    tabletnode_client_async.ScanTablet(request, response, done);
}

void TableImpl::ScanMetaTableCallBack(std::string key_start,
                                      std::string key_end,
                                      std::string expand_key_end,
                                      ScanTabletRequest* request,
                                      ScanTabletResponse* response,
                                      bool failed, int error_code) {
    if (failed) {
        if (error_code == sofa::pbrpc::RPC_ERROR_SERVER_SHUTDOWN ||
            error_code == sofa::pbrpc::RPC_ERROR_SERVER_UNREACHABLE ||
            error_code == sofa::pbrpc::RPC_ERROR_SERVER_UNAVAILABLE) {
            response->set_status(kServerError);
        } else if (error_code == sofa::pbrpc::RPC_ERROR_REQUEST_CANCELED ||
                   error_code == sofa::pbrpc::RPC_ERROR_SEND_BUFFER_FULL) {
            response->set_status(kClientError);
        } else if (error_code == sofa::pbrpc::RPC_ERROR_CONNECTION_CLOSED ||
                   error_code == sofa::pbrpc::RPC_ERROR_RESOLVE_ADDRESS) {
            response->set_status(kConnectError);
        } else if (error_code == sofa::pbrpc::RPC_ERROR_REQUEST_TIMEOUT) {
            response->set_status(kRPCTimeout);
        } else {
            response->set_status(kRPCError);
        }
    }

    StatusCode err = response->status();
    if (err != kTabletNodeOk) {
        VLOG(10) << "fail to scan meta table [" << request->start()
            << ", " << request->end() << "]: " << StatusCodeToString(err);
        {
            MutexLock lock(&_meta_mutex);
            GiveupUpdateTabletMeta(key_start, key_end);
        }
        boost::function<void ()> retry_closure =
            boost::bind(&TableImpl::ScanMetaTableAsyncInLock, this, key_start, key_end,
                        expand_key_end, true);
        _thread_pool->DelayTask(FLAGS_tera_sdk_update_meta_internal, retry_closure);
        delete request;
        delete response;
        return;
    }

    std::string return_start, return_end;
    const RowResult& scan_result = response->results();
    for (int32_t i = 0; i < scan_result.key_values_size(); i++) {
        const KeyValuePair& kv = scan_result.key_values(i);

        TabletMeta meta;
        ParseMetaTableKeyValue(kv.key(), kv.value(), &meta);

        if (i == 0) {
            return_start = meta.key_range().key_start();
        }
        if (i == scan_result.key_values_size() - 1) {
            return_end = meta.key_range().key_end();
        }

        MutexLock lock(&_meta_mutex);
        UpdateTabletMetaList(meta);
    }
    VLOG(10) << "scan meta table [" << request->start()
        << ", " << request->end() << "] success: return "
        << scan_result.key_values_size() << " records, is_complete: " << response->complete();
    bool scan_meta_error = false;
    if (scan_result.key_values_size() == 0
        || return_start > key_start
        || (response->complete() && !return_end.empty() && (key_end.empty() || return_end < key_end))) {
        LOG(ERROR) << "scan meta table [" << key_start << ", " << key_end
            << "] return [" << return_start << ", " << return_end << "]";
        // TODO(lk): process omitted tablets
        scan_meta_error = true;
    }

    MutexLock lock(&_meta_mutex);
    if (scan_meta_error) {
        ScanMetaTableAsync(key_start, key_end, expand_key_end, false);
    } else if (!return_end.empty() && (key_end.empty() || return_end < key_end)) {
        CHECK(!response->complete());
        ScanMetaTableAsync(return_end, key_end, expand_key_end, false);
    } else {
        _meta_updating_count--;
        _meta_cond.Signal();
        UpdateMetaAsync();
    }
    delete request;
    delete response;
}

void TableImpl::GiveupUpdateTabletMeta(const std::string& key_start,
                                       const std::string& key_end) {
    std::map<std::string, std::list<int64_t> >::iterator ilist =
            _pending_task_id_list.lower_bound(key_start);
    while (ilist != _pending_task_id_list.end()) {
        if (!key_end.empty() && ilist->first >= key_end) {
            break;
        }
        std::list<int64_t>& task_id_list = ilist->second;
        for (std::list<int64_t>::iterator itask = task_id_list.begin();
                itask != task_id_list.end();) {
            int64_t task_id = *itask;
            SdkTask* task = _task_pool.GetTask(task_id);
            if (task == NULL) {
                VLOG(10) << "task " << task_id << " timeout when update meta fail";
                itask = task_id_list.erase(itask);
            } else {
                task->DecRef();
            }
            ++itask;
        }
        if (task_id_list.empty()) {
            _pending_task_id_list.erase(ilist++);
        } else {
            ++ilist;
        }
    }
}

void TableImpl::UpdateTabletMetaList(const TabletMeta& new_meta) {
    _meta_mutex.AssertHeld();
    const std::string& new_start = new_meta.key_range().key_start();
    const std::string& new_end = new_meta.key_range().key_end();
    std::map<std::string, TabletMetaNode>::iterator it =
        _tablet_meta_list.upper_bound(new_start);
    if (_tablet_meta_list.size() > 0 && it != _tablet_meta_list.begin()) {
        --it;
    }
    while (it != _tablet_meta_list.end()) {
        TabletMetaNode& old_node = it->second;
        std::map<std::string, TabletMetaNode>::iterator tmp = it;
        ++it;

        const std::string& old_start = old_node.meta.key_range().key_start();
        const std::string& old_end = old_node.meta.key_range().key_end();
        // update overlaped old nodes
        if (old_start < new_start) {
            if (!old_end.empty() && old_end <= new_start) {
                //*************************************************
                //* |---old---|                                   *
                //*             |------new------|                 *
                //*************************************************
            } else if (new_end.empty() || (!old_end.empty() && old_end <= new_end)) {
                //*************************************************
                //*         |---old---|                           *
                //*             |------new------|                 *
                //*************************************************
                VLOG(10) << "meta [" << old_start << ", " << old_end << "] "
                    << "shrink to [" << old_start << ", " << new_start << "]";
                old_node.meta.mutable_key_range()->set_key_end(new_start);
            } else {
                //*************************************************
                //*         |----------old-----------|            *
                //*             |------new------|                 *
                //*************************************************
                VLOG(10) << "meta [" << old_start << ", " << old_end << "] "
                    << "split to [" << old_start << ", " << new_start << "] "
                    << "and [" << new_end << ", " << old_end << "]";
                TabletMetaNode& copy_node = _tablet_meta_list[new_end];
                copy_node = old_node;
                copy_node.meta.mutable_key_range()->set_key_start(new_end);
                old_node.meta.mutable_key_range()->set_key_end(new_start);
            }
        } else if (new_end.empty() || old_start < new_end) {
            if (new_end.empty() || (!old_end.empty() && old_end <= new_end)) {
                //*************************************************
                //*                |---old---|                    *
                //*             |------new------|                 *
                //*************************************************
                VLOG(10) << "meta [" << old_start << ", " << old_end << "] "
                    << "is covered by [" << new_start << ", " << new_end << "]";
                _tablet_meta_list.erase(tmp);
            } else {
                //*************************************************
                //*                  |-----old------|             *
                //*             |------new------|                 *
                //*************************************************
                VLOG(10) << "meta [" << old_start << ", " << old_end << "] "
                    << "shrink to [" << new_end << ", " << old_end << "]";
                TabletMetaNode& copy_node = _tablet_meta_list[new_end];
                copy_node = old_node;
                copy_node.meta.mutable_key_range()->set_key_start(new_end);
                _tablet_meta_list.erase(tmp);
            }
        } else { // !new_end.empty() && old_start >= new_end
            //*****************************************************
            //*                                   |---old---|     *
            //*                 |------new------|                 *
            //*****************************************************
            break;
        }
    }

    TabletMetaNode& new_node = _tablet_meta_list[new_start];
    new_node.meta.CopyFrom(new_meta);
    new_node.status = NORMAL;
    new_node.update_time = get_micros() / 1000;
    VLOG(10) << "add new meta [" << new_start << ", " << new_end << "]: "
        << new_meta.server_addr();
    WakeUpPendingRequest(new_node);
}

void TableImpl::WakeUpPendingRequest(const TabletMetaNode& node) {
    _meta_mutex.AssertHeld();
    const std::string& start_key = node.meta.key_range().key_start();
    const std::string& end_key = node.meta.key_range().key_end();
    const std::string& server_addr = node.meta.server_addr();
    int64_t meta_timestamp = node.update_time;

    std::vector<RowMutationImpl*> mutation_list;
    std::vector<RowReaderImpl*> reader_list;

    std::map<std::string, std::list<int64_t> >::iterator it =
        _pending_task_id_list.lower_bound(start_key);
    while (it != _pending_task_id_list.end()) {
        if (!end_key.empty() && it->first >= end_key) {
            break;
        }
        std::list<int64_t>& task_id_list = it->second;
        for (std::list<int64_t>::iterator itask = task_id_list.begin();
                itask != task_id_list.end(); ++itask) {
            int64_t task_id = *itask;
            SdkTask* task = _task_pool.GetTask(task_id);
            if (task == NULL) {
                VLOG(10) << "task " << task_id << " timeout when update meta success";
                continue;
            }
            task->SetMetaTimeStamp(meta_timestamp);

            switch (task->Type()) {
            case SdkTask::READ: {
                RowReaderImpl* reader = (RowReaderImpl*)task;
                reader_list.push_back(reader);
            } break;
            case SdkTask::MUTATION: {
                RowMutationImpl* mutation = (RowMutationImpl*)task;
                mutation_list.push_back(mutation);
            } break;
            case SdkTask::SCAN: {
                ScanTask* scan_task = (ScanTask*)task;
                CommitScan(scan_task, server_addr);
            } break;
            default:
                CHECK(false);
                break;
            }
        }
        std::map<std::string, std::list<int64_t> >::iterator tmp = it;
        ++it;
        _pending_task_id_list.erase(tmp);
    }

    if (mutation_list.size() > 0) {
        // TODO: flush ?
        PackMutations(server_addr, mutation_list, false);
    }
    if (reader_list.size() > 0) {
        PackReaders(server_addr, reader_list);
    }
}

void TableImpl::ScheduleUpdateMeta(const std::string& row,
                                   int64_t meta_timestamp) {
    MutexLock lock(&_meta_mutex);
    TabletMetaNode* node = GetTabletMetaNodeForKey(row);
    if (node == NULL) {
        TabletMetaNode& new_node = _tablet_meta_list[row];
        new_node.meta.mutable_key_range()->set_key_start(row);
        new_node.meta.mutable_key_range()->set_key_end(row + '\0');
        new_node.status = WAIT_UPDATE;
        UpdateMetaAsync();
        return;
    }
    if (node->status == NORMAL && meta_timestamp >= node->update_time) {
        int64_t update_interval = node->update_time
            + FLAGS_tera_sdk_update_meta_internal - get_micros() / 1000;
        if (update_interval <= 0) {
            node->status = WAIT_UPDATE;
            UpdateMetaAsync();
        } else {
            node->status = DELAY_UPDATE;
            boost::function<void ()> delay_closure =
                boost::bind(&TableImpl::DelayUpdateMeta, this,
                            node->meta.key_range().key_start(),
                            node->meta.key_range().key_end());
            _thread_pool->DelayTask(update_interval, delay_closure);
        }
    }
}

bool TableImpl::UpdateTableMeta(ErrorCode* err) {
    MutexLock lock(&_table_meta_mutex);
    _table_meta_updating = true;

    _table_meta_mutex.Unlock();
    ReadTableMetaAsync(err, 0, false);
    _table_meta_mutex.Lock();

    while (_table_meta_updating) {
        _table_meta_cond.Wait();
    }
    if (err->GetType() != ErrorCode::kOK) {
        return false;
    }
    return true;
}

void TableImpl::ReadTableMetaAsync(ErrorCode* ret_err, int32_t retry_times,
                                   bool zk_access) {
    std::string meta_server = _cluster->RootTableAddr(zk_access);
    if (meta_server.empty() && !zk_access) {
        meta_server = _cluster->RootTableAddr(true);
    }
    if (meta_server.empty()) {
        VLOG(10) << "root is empty";

        MutexLock lock(&_table_meta_mutex);
        CHECK(_table_meta_updating);
        if (retry_times >= FLAGS_tera_sdk_retry_times) {
            ret_err->SetFailed(ErrorCode::kSystem);
            _table_meta_updating = false;
            _table_meta_cond.Signal();
        } else {
            int64_t retry_interval =
                static_cast<int64_t>(pow(FLAGS_tera_sdk_delay_send_internal, retry_times) * 1000);
            boost::function<void ()> retry_closure =
                boost::bind(&TableImpl::ReadTableMetaAsync, this, ret_err, retry_times + 1, true);
            _thread_pool->DelayTask(retry_interval, retry_closure);
        }
        return;
    }

    tabletnode::TabletNodeClient tabletnode_client_async(meta_server);
    ReadTabletRequest* request = new ReadTabletRequest;
    ReadTabletResponse* response = new ReadTabletResponse;
    request->set_sequence_id(_last_sequence_id++);
    request->set_tablet_name(FLAGS_tera_master_meta_table_name);
    RowReaderInfo* row_info = request->add_row_info_list();
    MakeMetaTableKey(_name, row_info->mutable_key());

    Closure<void, ReadTabletRequest*, ReadTabletResponse*, bool, int>* done =
        NewClosure(this, &TableImpl::ReadTableMetaCallBack, ret_err, retry_times);
    tabletnode_client_async.ReadTablet(request, response, done);
}

void TableImpl::ReadTableMetaCallBack(ErrorCode* ret_err,
                                      int32_t retry_times,
                                      ReadTabletRequest* request,
                                      ReadTabletResponse* response,
                                      bool failed, int error_code) {
    if (failed) {
        if (error_code == sofa::pbrpc::RPC_ERROR_SERVER_SHUTDOWN ||
            error_code == sofa::pbrpc::RPC_ERROR_SERVER_UNREACHABLE ||
            error_code == sofa::pbrpc::RPC_ERROR_SERVER_UNAVAILABLE) {
            response->set_status(kServerError);
        } else if (error_code == sofa::pbrpc::RPC_ERROR_REQUEST_CANCELED ||
                   error_code == sofa::pbrpc::RPC_ERROR_SEND_BUFFER_FULL) {
            response->set_status(kClientError);
        } else if (error_code == sofa::pbrpc::RPC_ERROR_CONNECTION_CLOSED ||
                   error_code == sofa::pbrpc::RPC_ERROR_RESOLVE_ADDRESS) {
            response->set_status(kConnectError);
        } else if (error_code == sofa::pbrpc::RPC_ERROR_REQUEST_TIMEOUT) {
            response->set_status(kRPCTimeout);
        } else {
            response->set_status(kRPCError);
        }
    }

    StatusCode err = response->status();
    if (err == kTabletNodeOk && response->detail().status_size() < 1) {
        err = kKeyNotExist;
        LOG(ERROR) << "read table meta: status size is 0";
    }
    if (err == kTabletNodeOk) {
        err = response->detail().status(0);
    }
    if (err == kTabletNodeOk && response->detail().row_result_size() < 1) {
        err = kKeyNotExist;
        LOG(ERROR) << "read table meta: row result size is 0";
    }
    if (err == kTabletNodeOk && response->detail().row_result(0).key_values_size() < 1) {
        err = kKeyNotExist;
        LOG(ERROR) << "read table meta: row result kv size is 0";
    }

    if (err != kTabletNodeOk && err != kKeyNotExist && err != kSnapshotNotExist) {
        VLOG(10) << "fail to read meta table, retry: " << retry_times
            << ", errcode: " << StatusCodeToString(err);
    }

    MutexLock lock(&_table_meta_mutex);
    CHECK(_table_meta_updating);

    if (err == kTabletNodeOk) {
        TableMeta table_meta;
        const KeyValuePair& kv = response->detail().row_result(0).key_values(0);
        ParseMetaTableKeyValue(kv.key(), kv.value(), &table_meta);
        _table_schema.CopyFrom(table_meta.schema());
        _create_time = table_meta.create_time();
        ret_err->SetFailed(ErrorCode::kOK);
        _table_meta_updating = false;
        _table_meta_cond.Signal();
    } else if (err == kKeyNotExist || err == kSnapshotNotExist) {
        ret_err->SetFailed(ErrorCode::kNotFound);
        _table_meta_updating = false;
        _table_meta_cond.Signal();
    } else if (retry_times >= FLAGS_tera_sdk_retry_times) {
        ret_err->SetFailed(ErrorCode::kSystem);
        _table_meta_updating = false;
        _table_meta_cond.Signal();
    } else {
        int64_t retry_interval =
            static_cast<int64_t>(pow(FLAGS_tera_sdk_delay_send_internal, retry_times) * 1000);
        boost::function<void ()> retry_closure =
            boost::bind(&TableImpl::ReadTableMetaAsync, this, ret_err, retry_times + 1, true);
        _thread_pool->DelayTask(retry_interval, retry_closure);
    }

    delete request;
    delete response;
}

static bool CalculateChecksumOfData(std::fstream& outfile, long size, std::string* hash_str) {
    // 100 MB, (100 * 1024 * 1024) / 250 = 419,430
    // cookie文件中，每个tablet的缓存大小约为100~200 Bytes，不妨计为250 Bytes，
    // 那么，100MB可以支持约40万个tablets
    const long MAX_SIZE = 100 * 1024 * 1024;

    if(size > MAX_SIZE || size <= 0) {
        LOG(INFO) << "[SDK COOKIE] invalid size : " << size;
        return false;
    }
    if(hash_str == NULL) {
        LOG(INFO) << "[SDK COOKIE] input argument `hash_str' is NULL";
        return false;
    }
    std::string data(size, '\0');
    outfile.read(const_cast<char*>(data.data()), size);
    if(outfile.fail()) {
        LOG(INFO) << "[SDK COOKIE] fail to read cookie file";
        return false;
    }
    if (GetHashString(data, 0, hash_str) != 0) {
        return false;
    }
    return true;
}

static bool IsCookieChecksumRight(const std::string& cookie_file) {
    std::fstream outfile(cookie_file.c_str(), std::ios_base::in | std::ios_base::out);
    int errno_saved = errno;
    if(outfile.fail()) {
        LOG(INFO) << "[SDK COOKIE] fail to open " << cookie_file.c_str()
            << " " << strerror(errno_saved);
        return false;
    }

    // gets file size, in bytes
    outfile.seekp(0, std::ios_base::end);
    long file_size = outfile.tellp();
    if(file_size < HASH_STRING_LEN) {
        LOG(INFO) << "[SDK COOKIE] invalid file size: " << file_size;
        return false;
    }

    // calculates checksum according to cookie file content
    std::string hash_str;
    outfile.seekp(0, std::ios_base::beg);
    if(!CalculateChecksumOfData(outfile, file_size - HASH_STRING_LEN, &hash_str)) {
        return false;
    }
    LOG(INFO) << "[SDK COOKIE] checksum rebuild: " << hash_str;

    // gets checksum in cookie file
    char hash_str_saved[HASH_STRING_LEN + 1] = {'\0'};
    outfile.read(hash_str_saved, HASH_STRING_LEN);
    if(outfile.fail()) {
        int errno_saved = errno;
        LOG(INFO) << "[SDK COOKIE] fail to get checksum: " << strerror(errno_saved);
        return false;
    }
    LOG(INFO) << "[SDK COOKIE] checksum in file: " << hash_str_saved;

    outfile.close();
    return strncmp(hash_str.c_str(), hash_str_saved, HASH_STRING_LEN) == 0;
}

bool TableImpl::RestoreCookie() {
    const std::string& cookie_dir = FLAGS_tera_sdk_cookie_path;
    if (!IsExist(cookie_dir)) {
        if (!CreateDirWithRetry(cookie_dir)) {
            LOG(INFO) << "[SDK COOKIE] fail to create cookie dir: " << cookie_dir;
            return false;
        } else {
            return true;
        }
    }
    std::string cookie_file = GetCookieFilePathName();
    if (!IsExist(cookie_file)) {
        // cookie file is not exist
        return true;
    }
    if(!IsCookieChecksumRight(cookie_file)) {
        if(unlink(cookie_file.c_str()) == -1) {
            int errno_saved = errno;
            LOG(INFO) << "[SDK COOKIE] fail to delete broken cookie file: " << cookie_file
                << ". reason: " << strerror(errno_saved);
        } else {
            LOG(INFO) << "[SDK COOKIE] delete broken cookie file" << cookie_file;
        }
        return true;
    }

    FileStream fs;
    if (!fs.Open(cookie_file, FILE_READ)) {
        LOG(INFO) << "[SDK COOKIE] fail to open " << cookie_file;
        return true;
    }
    SdkCookie cookie;
    RecordReader record_reader;
    record_reader.Reset(&fs);
    if (!record_reader.ReadNextMessage(&cookie)) {
        LOG(INFO) << "[SDK COOKIE] fail to parse sdk cookie, file: " << cookie_file;
        return true;
    }
    fs.Close();

    if (cookie.table_name() != _name) {
        LOG(INFO) << "[SDK COOKIE] cookie name error: " << cookie.table_name()
            << ", should be: " << _name;
        return true;
    }

    MutexLock lock(&_meta_mutex);
    for (int i = 0; i < cookie.tablets_size(); ++i) {
        const TabletMeta& meta = cookie.tablets(i).meta();
        const std::string& start_key = meta.key_range().key_start();
        LOG(INFO) << "[SDK COOKIE] restore tablet, range [" << DebugString(start_key)
            << " : " << DebugString(meta.key_range().key_end()) << "]";
        TabletMetaNode& node = _tablet_meta_list[start_key];
        node.meta = meta;
        node.update_time = cookie.tablets(i).update_time();
        node.status = NORMAL;
    }
    LOG(INFO) << "[SDK COOKIE] restore finished, tablet num: " << cookie.tablets_size();
    return true;
}

std::string TableImpl::GetCookieFilePathName(void) {
    return FLAGS_tera_sdk_cookie_path + "/"
        + GetCookieFileName(_name, _zk_addr_list, _zk_root_path, _create_time);
}

std::string TableImpl::GetCookieLockFilePathName(void) {
    return GetCookieFilePathName() + ".LOCK";
}

/*
 * If there is overtime/legacy cookie-lock-file, then delete it.
 * Normally, process which created cookie-lock-file would delete it after dumped.
 * But if this process crashed before delete cookie-lock-file.
 * Another process could call this function to delete legacy cookie-lock-file.
 *
 * create_time = [time of cookie-lock-file creation]
 * timeout     = [input parameter `timeout_secondes']
 *
 * create_time + timeout > current_time :=> legacy cookie-lock-file
 */
void TableImpl::DeleteLegacyCookieLockFile(const std::string& lock_file, int timeout_seconds) {
    struct stat lock_stat;
    int ret = stat(lock_file.c_str(), &lock_stat);
    if (ret == -1) {
        return;
    }
    time_t curr_time = time(NULL);
    if (((unsigned int)curr_time - lock_stat.st_atime) > timeout_seconds) {
        // It's a long time since creation of cookie-lock-file, dumping must has done.
        // So, delete the cookie-lock-file is safe.
        int errno_saved = -1;
        if (unlink(lock_file.c_str()) == -1) {
            errno_saved = errno;
            LOG(INFO) << "[SDK COOKIE] fail to delete cookie-lock-file: " << lock_file
                       << ". reason: " << strerror(errno_saved);
        }
    }
}

void TableImpl::CloseAndRemoveCookieLockFile(int lock_fd, const std::string& cookie_lock_file) {
    if (lock_fd < 0) {
        return;
    }
    close(lock_fd);
    if (unlink(cookie_lock_file.c_str()) == -1) {
        int errno_saved = errno;
        LOG(INFO) << "[SDK COOKIE] fail to delete cookie-lock-file: " << cookie_lock_file
                   << ". reason: " << strerror(errno_saved);
    }
}

static bool AppendChecksumToCookie(const std::string& cookie_file) {
    std::fstream outfile(cookie_file.c_str(), std::ios_base::in | std::ios_base::out);
    int errno_saved = errno;
    if(outfile.fail()) {
        LOG(INFO) << "[SDK COOKIE] fail to open " << cookie_file.c_str()
            << " " << strerror(errno_saved);
        return false;
    }

    // get file size, in bytes
    outfile.seekp(0, std::ios_base::end);
    long file_size = outfile.tellp();
    if(file_size < HASH_STRING_LEN) {
        LOG(INFO) << "[SDK COOKIE] invalid file size: " << file_size;
        return false;
    }

    // calculates checksum according to cookie file content
    outfile.seekp(0, std::ios_base::beg);
    std::string hash_str;
    if(!CalculateChecksumOfData(outfile, file_size, &hash_str)) {
        return false;
    }
    LOG(INFO) << "[SDK COOKIE] file checksum: " << hash_str;

    // append checksum to the end of cookie file
    outfile.seekp(0, std::ios_base::end);
    outfile.write(hash_str.c_str(), hash_str.length());
    if(outfile.fail()) {
        LOG(INFO) << "[SDK COOKIE] fail to append checksum";
        return false;
    }
    outfile.close();
    return true;
}

static bool AddOtherUserWritePermission(const std::string& cookie_file) {
    struct stat st;
    int ret = stat(cookie_file.c_str(), &st);
    if(ret != 0) {
        return false;
    }
    if((st.st_mode & S_IWOTH) == S_IWOTH) {
        // other user has write permission already
        return true;
    }
    return chmod(cookie_file.c_str(),
             S_IRUSR | S_IWUSR | S_IRGRP | S_IWGRP | S_IROTH | S_IWOTH) == 0;
}

void TableImpl::DoDumpCookie() {
    std::string cookie_file = GetCookieFilePathName();
    std::string cookie_lock_file = GetCookieLockFilePathName();

    int cookie_lock_file_timeout = 10; // in seconds
    DeleteLegacyCookieLockFile(cookie_lock_file, cookie_lock_file_timeout);
    int lock_fd = open(cookie_lock_file.c_str(), O_WRONLY | O_CREAT | O_EXCL, 0644);
    if (lock_fd == -1) {
        int errno_saved = errno;
        LOG(INFO) << "[SDK COOKIE] faild to create cookie-lock-file" << cookie_lock_file
                   << ". reason: " << strerror(errno_saved)
                   << ". If reason is \"File exists\", means lock is held by another process"
                   << "otherwise, IO error";
        return;
    }

    SdkCookie cookie;
    cookie.set_table_name(_name);
    {
        MutexLock lock(&_meta_mutex);
        std::map<std::string, TabletMetaNode>::iterator it = _tablet_meta_list.begin();
        for (; it != _tablet_meta_list.end(); ++it) {
            const TabletMetaNode& node = it->second;
            if (!node.meta.has_table_name() || !node.meta.has_path()) {
                continue;
            }
            SdkTabletCookie* tablet = cookie.add_tablets();
            tablet->mutable_meta()->CopyFrom(node.meta);
            tablet->set_update_time(node.update_time);
            tablet->set_status(node.status);
        }
    }

    FileStream fs;
    if (!fs.Open(cookie_file, FILE_WRITE)) {
        LOG(INFO) << "[SDK COOKIE] fail to open " << cookie_file;
        CloseAndRemoveCookieLockFile(lock_fd, cookie_lock_file);
        return;
    }
    RecordWriter record_writer;
    record_writer.Reset(&fs);
    if (!record_writer.WriteMessage(cookie)) {
        LOG(INFO) << "[SDK COOKIE] fail to write cookie file " << cookie_file;
        fs.Close();
        CloseAndRemoveCookieLockFile(lock_fd, cookie_lock_file);
        return;
    }
    fs.Close();

    if(!AppendChecksumToCookie(cookie_file)) {
        LOG(INFO) << "[SDK COOKIE] fail to append checksum to cookie file " << cookie_file;
        CloseAndRemoveCookieLockFile(lock_fd, cookie_lock_file);
        return;
    }
    if(!AddOtherUserWritePermission(cookie_file)) {
        LOG(INFO) << "[SDK COOKIE] fail to chmod cookie file " << cookie_file;
        CloseAndRemoveCookieLockFile(lock_fd, cookie_lock_file);
        return;
    }

    CloseAndRemoveCookieLockFile(lock_fd, cookie_lock_file);
    LOG(INFO) << "[SDK COOKIE] update local cookie success: " << cookie_file;
}

void TableImpl::DumpCookie() {
    DoDumpCookie();
    boost::function<void ()> closure = boost::bind(&TableImpl::DumpCookie, this);
    _thread_pool->DelayTask(FLAGS_tera_sdk_cookie_update_interval * 1000, closure);
}

void TableImpl::EnableCookieUpdateTimer() {
    boost::function<void ()> closure = boost::bind(&TableImpl::DumpCookie, this);
    _thread_pool->DelayTask(FLAGS_tera_sdk_cookie_update_interval * 1000, closure);
}

std::string TableImpl::GetCookieFileName(const std::string& tablename,
                                         const std::string& zk_addr,
                                         const std::string& zk_path,
                                         int64_t create_time) {
    uint32_t hash = 0;
    if (GetHashNumber(zk_addr, hash, &hash) != 0
        || GetHashNumber(zk_path, hash, &hash) != 0) {
        LOG(FATAL) << "invalid arguments";
    }
    char hash_str[9] = {'\0'};
    sprintf(hash_str, "%08x", hash);
    std::stringstream fname;
    fname << tablename << "-" << create_time << "-" << hash_str;
    return fname.str();
}

void TableImpl::DumpPerfCounterLogDelay() {
    DoDumpPerfCounterLog();
    boost::function<void ()> closure =
        boost::bind(&TableImpl::DumpPerfCounterLogDelay, this);
    _perf_log_task_id =
        _thread_pool->DelayTask(FLAGS_tera_sdk_perf_counter_log_interval * 1000, closure);
}

void TableImpl::DoDumpPerfCounterLog() {
    LOG(INFO) << "[Table " << _name << "] " <<  _perf_counter.ToLog()
        << "pending_r: " << _cur_reader_pending_counter.Get() << ", "
        << "pending_w: " << _cur_commit_pending_counter.Get();
}


static int64_t CalcAverage(Counter& sum, Counter& cnt, int64_t interval) {
    if (cnt.Get() == 0 || interval == 0) {
        return 0;
    } else {
        return sum.Clear() * 1000 / cnt.Clear() / interval / 1000;
    }
}

std::string TableImpl::PerfCounter::ToLog() {
    std::stringstream ss;
    int64_t ts = common::timer::get_micros();
    int64_t interval = (ts - start_time) / 1000;
    ss << "rpc_r: " << CalcAverage(rpc_r, rpc_r_cnt, interval) << ", ";
    ss << "rpc_w: " << CalcAverage(rpc_w, rpc_w_cnt, interval) << ", ";
    ss << "rpc_s: " << CalcAverage(rpc_s, rpc_s_cnt, interval) << ", ";
    ss << "callback: " << CalcAverage(user_callback, user_callback_cnt, interval) << ", ";
    start_time = ts;
    return ss.str();
}

void TableImpl::BreakRequest(int64_t task_id) {
    SdkTask* task = _task_pool.PopTask(task_id);
    if (task == NULL) {
        VLOG(10) << "task " << task_id << " timeout when brankrequest";
        return;
    }
    CHECK_EQ(task->GetRef(), 1);
    switch (task->Type()) {
    case SdkTask::MUTATION:
        ((RowMutationImpl*)task)->RunCallback();
        break;
    case SdkTask::READ:
        ((RowReaderImpl*)task)->RunCallback();
        break;
    default:
        CHECK(false);
        break;
    }
}

std::string CounterCoding::EncodeCounter(int64_t counter) {
    char counter_buf[sizeof(int64_t)];
    io::EncodeBigEndian(counter_buf, counter);
    return std::string(counter_buf, sizeof(counter_buf));
}

bool CounterCoding::DecodeCounter(const std::string& buf,
                                  int64_t* counter) {
    assert(counter);
    if (buf.size() != sizeof(int64_t)) {
        *counter = 0;
        return false;
    }
    *counter = io::DecodeBigEndainSign(buf.data());
    return true;
}

} // namespace tera<|MERGE_RESOLUTION|>--- conflicted
+++ resolved
@@ -586,15 +586,9 @@
         mutation_batch = &_mutation_batch_map[server_addr];
         mutation_batch->row_id_list = new std::vector<int64_t>;
         boost::function<void ()> closure =
-<<<<<<< HEAD
             boost::bind(&TableImpl::MutationBatchTimeout, this, server_addr);
-        int64_t timer_id = _thread_pool->DelayTask(_commit_timeout, closure);
+        int64_t timer_id = _thread_pool->DelayTask(_write_commit_timeout, closure);
         mutation_batch->timer_id = timer_id;
-=======
-            boost::bind(&TableImpl::CommitMutationBuffer, this, server_addr);
-        int64_t timer_id = _thread_pool->DelayTask(_write_commit_timeout, closure);
-        commit_buffer->_timer_id = timer_id;
->>>>>>> 128266d0
     } else {
         mutation_batch = &it->second;
     }
@@ -784,89 +778,10 @@
     delete mu_id_list;
 }
 
-<<<<<<< HEAD
 void TableImpl::MutationTimeout(int64_t mutation_id) {
     SdkTask* task = _task_pool.PopTask(mutation_id);
     if (task == NULL) {
         return;
-=======
-bool TableImpl::CommitNextTabletSequentialMutation() {
-    _seq_mutation_mutex.AssertHeld();
-    CHECK(!_seq_mutation_accept_list.empty());
-
-    VLOG(9) << "commit next tablet seq mutation: accept_list=" << _seq_mutation_accept_list.size();
-    RowMutationImpl* row_mu = _seq_mutation_accept_list.front();
-
-    MutexLock l(&_meta_mutex);
-    const TabletMetaNode* node = NULL;
-    if (!GetTabletMetaOrScheduleUpdateMeta(row_mu->RowKey(), row_mu, false, &node)) {
-        _seq_mutation_wait_to_update_meta = true;
-        return false;
-    }
-
-    if (_seq_mutation_commit_list->size() > 0UL &&
-            _seq_mutation_server_addr != node->meta.server_addr()) {
-        CHECK_GT(_seq_mutation_commit_timer_id, 0UL);
-        bool is_running = false;
-        if (!_thread_pool->CancelTask(_seq_mutation_commit_timer_id, true, &is_running)) {
-            CHECK(is_running);
-            return false;
-        }
-        _seq_mutation_commit_timer_id = 0;
-        // commit batch of last tablet
-        CommitMutation(_seq_mutation_server_addr, _seq_mutation_commit_list);
-        _seq_mutation_commit_list = new std::vector<RowMutationImpl*>;
-    }
-
-    _seq_mutation_server_addr = node->meta.server_addr();
-    uint32_t commit_size = _seq_mutation_commit_list->size();
-    const std::string& start_key = node->meta.key_range().key_start();
-    const std::string& end_key = node->meta.key_range().key_end();
-    while (!_seq_mutation_accept_list.empty()) {
-        RowMutationImpl* mu = _seq_mutation_accept_list.front();
-        const std::string& row_key = mu->RowKey();
-        if (row_key >= start_key && (end_key.empty() || row_key < end_key)) {
-            mu->SetMetaTimeStamp(node->update_time);
-            _seq_mutation_accept_list.pop_front();
-            _seq_mutation_commit_list->push_back(mu);
-            if (++commit_size >= _commit_size) {
-                if (_seq_mutation_commit_timer_id > 0) {
-                    bool is_running = false;
-                    if (!_thread_pool->CancelTask(_seq_mutation_commit_timer_id, true, &is_running)) {
-                        CHECK(is_running);
-                        return false;
-                    }
-                    _seq_mutation_commit_timer_id = 0;
-                }
-                CommitMutation(_seq_mutation_server_addr, _seq_mutation_commit_list);
-                _seq_mutation_commit_list = new std::vector<RowMutationImpl*>;
-                commit_size = 0;
-            }
-        } else {
-            break;
-        }
-    }
-
-    if (_seq_mutation_commit_list->size() > 0) {
-        if (!_seq_mutation_accept_list.empty()) {
-            // no more mutation of this tablet, commit the batch
-            if (_seq_mutation_commit_timer_id > 0) {
-                bool is_running = false;
-                if (!_thread_pool->CancelTask(_seq_mutation_commit_timer_id, true, &is_running)) {
-                    CHECK(is_running);
-                    return false;
-                }
-                _seq_mutation_commit_timer_id = 0;
-            }
-            CommitMutation(_seq_mutation_server_addr, _seq_mutation_commit_list);
-            _seq_mutation_commit_list = new std::vector<RowMutationImpl*>;
-        } else if (_seq_mutation_commit_timer_id == 0) {
-            // wait for more mutations to fill up the batch
-            boost::function<void ()> closure =
-                boost::bind(&TableImpl::DelayCommitSequentionMutation, this);
-            _seq_mutation_commit_timer_id = _thread_pool->DelayTask(_write_commit_timeout, closure);
-        }
->>>>>>> 128266d0
     }
     CHECK_NOTNULL(task);
     CHECK_EQ(task->Type(), SdkTask::MUTATION);
@@ -1004,15 +919,9 @@
         reader_buffer = &_reader_batch_map[server_addr];
         reader_buffer->row_id_list = new std::vector<int64_t>;
         boost::function<void ()> closure =
-<<<<<<< HEAD
             boost::bind(&TableImpl::ReaderBatchTimeout, this, server_addr);
-        uint64_t timer_id = _thread_pool->DelayTask(_commit_timeout, closure);
+        uint64_t timer_id = _thread_pool->DelayTask(_read_commit_timeout, closure);
         reader_buffer->timer_id = timer_id;
-=======
-            boost::bind(&TableImpl::CommitReaderBuffer, this, server_addr);
-        uint64_t timer_id = _thread_pool->DelayTask(_read_commit_timeout, closure);
-        reader_buffer->_timer_id = timer_id;
->>>>>>> 128266d0
     } else {
         reader_buffer = &it->second;
     }
