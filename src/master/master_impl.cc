// Copyright (c) 2015, Baidu.com, Inc. All Rights Reserved
// Use of this source code is governed by a BSD-style license that can be
// found in the LICENSE file.

#include "master/master_impl.h"

#include <algorithm>
#include <boost/bind.hpp>

#include <gflags/gflags.h>
#include <glog/logging.h>
#include <gperftools/malloc_extension.h>

#include "db/filename.h"
#include "io/io_utils.h"
#include "io/utils_leveldb.h"
#include "leveldb/status.h"
#include "master/master_zk_adapter.h"
#include "master/workload_scheduler.h"
#include "proto/kv_helper.h"
#include "proto/master_client.h"
#include "proto/proto_helper.h"
#include "proto/tabletnode_client.h"
#include "utils/string_util.h"
#include "utils/timer.h"
#include "utils/utils_cmd.h"

DECLARE_string(tera_master_port);
DECLARE_bool(tera_master_meta_recovery_enabled);
DECLARE_string(tera_master_meta_recovery_file);

DECLARE_bool(tera_master_cache_check_enabled);
DECLARE_int32(tera_master_cache_release_period);
DECLARE_int32(tera_master_cache_keep_min);

DECLARE_int32(tera_master_impl_thread_min_num);
DECLARE_int32(tera_master_impl_thread_max_num);
DECLARE_int32(tera_master_impl_retry_times);

DECLARE_int32(tera_master_common_retry_period);
DECLARE_int32(tera_master_query_tabletnode_period);

DECLARE_string(tera_master_meta_table_name);
DECLARE_string(tera_master_meta_table_path);
DECLARE_int32(tera_master_meta_retry_times);

DECLARE_bool(tera_zk_enabled);

DECLARE_int64(tera_master_split_tablet_size);
DECLARE_int64(tera_master_merge_tablet_size);
DECLARE_bool(tera_master_kick_tabletnode_enabled);
DECLARE_int32(tera_master_kick_tabletnode_query_fail_times);

DECLARE_double(tera_safemode_tablet_locality_ratio);
DECLARE_int32(tera_master_collect_info_timeout);
DECLARE_int32(tera_master_collect_info_retry_period);
DECLARE_int32(tera_master_collect_info_retry_times);
DECLARE_int32(tera_master_control_tabletnode_retry_period);
DECLARE_int32(tera_master_load_balance_period);
DECLARE_bool(tera_master_load_balance_table_grained);
DECLARE_bool(tera_master_load_balance_qps_policy_enabled);
DECLARE_int32(tera_master_load_rpc_timeout);
DECLARE_int32(tera_master_unload_rpc_timeout);
DECLARE_int32(tera_master_split_rpc_timeout);
DECLARE_int32(tera_master_tabletnode_timeout);
DECLARE_bool(tera_master_move_tablet_enabled);
DECLARE_int32(tera_master_load_slow_retry_times);

DECLARE_int32(tera_max_pre_assign_tablet_num);
DECLARE_int64(tera_tablet_write_block_size);

DECLARE_bool(tera_delete_obsolete_tabledir_enabled);

DECLARE_string(tera_master_stat_table_name);
DECLARE_int64(tera_master_stat_table_ttl);
DECLARE_int64(tera_master_stat_table_interval);
DECLARE_bool(tera_master_stat_table_enabled);
DECLARE_int64(tera_master_stat_table_splitsize);

DECLARE_int32(tera_master_gc_period);

DECLARE_string(tera_tabletnode_path_prefix);
DECLARE_string(tera_leveldb_env_type);

DECLARE_string(tera_zk_root_path);
DECLARE_string(tera_zk_addr_list);
DECLARE_string(tera_local_addr);
DECLARE_bool(tera_ins_enabled);

DECLARE_int64(tera_sdk_perf_counter_log_interval);

DECLARE_string(tera_acl_root_token);

namespace tera {
namespace master {

MasterImpl::MasterImpl()
    : m_status(kNotInited), m_restored(false),
      m_tablet_manager(new TabletManager(&m_this_sequence_id, this, m_thread_pool.get())),
      m_tabletnode_manager(new TabletNodeManager(this)),
      m_zk_adapter(NULL),
      m_size_scheduler(new SizeScheduler),
      m_load_scheduler(new LoadScheduler),
      m_release_cache_timer_id(kInvalidTimerId),
      m_query_enabled(false),
      m_query_tabletnode_timer_id(kInvalidTimerId),
      m_load_balance_enabled(false),
      m_load_balance_timer_id(kInvalidTimerId),
      m_thread_pool(new ThreadPool(FLAGS_tera_master_impl_thread_max_num)),
      m_is_stat_table(false),
      m_stat_table(NULL),
      m_gc_enabled(false),
      m_gc_timer_id(kInvalidTimerId),
      m_gc_query_enable(false) {
    if (FLAGS_tera_master_cache_check_enabled) {
        EnableReleaseCacheTimer();
    }
    if (FLAGS_tera_local_addr == "") {
        m_local_addr = utils::GetLocalHostName()+ ":" + FLAGS_tera_master_port;
    } else {
        m_local_addr = FLAGS_tera_local_addr + ":" + FLAGS_tera_master_port;
    }
    tabletnode::TabletNodeClient::SetThreadPool(m_thread_pool.get());

    if (FLAGS_tera_leveldb_env_type != "local") {
        io::InitDfsEnv();
    }
}

MasterImpl::~MasterImpl() {
    LOG(INFO) << "dest impl";
    delete m_stat_table;
}

bool MasterImpl::Init() {
    if (FLAGS_tera_zk_enabled) {
        m_zk_adapter.reset(new MasterZkAdapter(this, m_local_addr));
    } else if (FLAGS_tera_ins_enabled) {
        LOG(INFO) << "ins mode" ;
        m_zk_adapter.reset(new InsMasterZkAdapter(this, m_local_addr));
    } else {
        LOG(INFO) << "fake zk mode!";
        m_zk_adapter.reset(new FakeMasterZkAdapter(this, m_local_addr));
    }

    SetMasterStatus(kIsSecondary);
    m_thread_pool->AddTask(boost::bind(&MasterImpl::InitAsync, this));
    return true;
}

void MasterImpl::InitAsync() {
    std::string meta_tablet_addr;
    std::map<std::string, std::string> tabletnode_list;
    bool safe_mode = false;

    // Make sure tabletnode_list will not change
    // during restore process.
    MutexLock lock(&m_tabletnode_mutex);

    while (!m_zk_adapter->Init(&meta_tablet_addr, &tabletnode_list,
                               &safe_mode)) {
        LOG(ERROR) << kSms << "zookeeper error, please check!";
    }

    Restore(tabletnode_list);
}

bool MasterImpl::Restore(const std::map<std::string, std::string>& tabletnode_list) {
    m_tabletnode_mutex.AssertHeld();
    CHECK(!m_restored);

    if (tabletnode_list.size() == 0) {
        SetMasterStatus(kOnWait);
        LOG(ERROR) << kSms << "no available tabletnode";
        return false;
    }

    SetMasterStatus(kOnRestore);

    std::vector<TabletMeta> tablet_list;
    CollectAllTabletInfo(tabletnode_list, &tablet_list);

    std::string meta_tablet_addr;
    if (!RestoreMetaTablet(tablet_list, &meta_tablet_addr)) {
        SetMasterStatus(kOnWait);
        return false;
    }
    m_tablet_manager->FindTablet(FLAGS_tera_master_meta_table_name, "", &m_meta_tablet);
    m_zk_adapter->UpdateRootTabletNode(meta_tablet_addr);

    RestoreUserTablet(tablet_list);

    // restore success
    m_restored = true;
    return true;
}

void MasterImpl::CollectAllTabletInfo(const std::map<std::string, std::string>& tabletnode_list,
                                      std::vector<TabletMeta>* tablet_list) {
    Mutex mutex;
    sem_t finish_counter;
    sem_init(&finish_counter, 0, 0);
    tablet_list->clear();
    uint32_t tabletnode_num = tabletnode_list.size();
    std::map<std::string, std::string>::const_iterator it = tabletnode_list.begin();
    for (; it != tabletnode_list.end(); ++it) {
        const std::string& addr = it->first;
        const std::string& uuid = it->second;
        m_tabletnode_manager->AddTabletNode(addr, uuid);

        QueryClosure* done =
            NewClosure(this, &MasterImpl::CollectTabletInfoCallback, addr,
                       tablet_list, &finish_counter, &mutex);
        QueryTabletNodeAsync(addr, FLAGS_tera_master_collect_info_timeout, false, done);
    }

    uint32_t i = 0;
    while (i++ < tabletnode_num) {
        sem_wait(&finish_counter);
    }
    sem_destroy(&finish_counter);
}

bool MasterImpl::RestoreMetaTablet(const std::vector<TabletMeta>& tablet_list,
                                   std::string* meta_tablet_addr) {
    // find the unique loaded complete meta tablet
    // if meta_tablet is loaded by more than one tabletnode, unload them all
    // if meta_tablet is incomplete (not from "" to ""), unload it
    bool loaded_twice = false;
    bool loaded = false;
    TabletMeta meta_tablet_meta;
    std::vector<TabletMeta>::const_iterator it = tablet_list.begin();
    for (; it != tablet_list.end(); ++it) {
        StatusCode status = kTabletNodeOk;
        const TabletMeta& meta = *it;
        if (meta.table_name() == FLAGS_tera_master_meta_table_name) {
            const std::string& key_start = meta.key_range().key_start();
            const std::string& key_end = meta.key_range().key_end();
            if (loaded_twice) {
                if (!UnloadTabletSync(FLAGS_tera_master_meta_table_name,
                                      key_start, key_end, meta.server_addr(),
                                      &status)) {
                    TryKickTabletNode(meta.server_addr());
                }
            } else if (!key_start.empty() || !key_end.empty()) {
                // unload incomplete meta tablet
                if (!UnloadTabletSync(FLAGS_tera_master_meta_table_name,
                                      key_start, key_end, meta.server_addr(),
                                      &status)) {
                    TryKickTabletNode(meta.server_addr());
                }
            } else if (loaded) {
                // more than one meta tablets are loaded
                loaded_twice = true;
                if (!UnloadTabletSync(FLAGS_tera_master_meta_table_name,
                                      key_start, key_end, meta.server_addr(),
                                      &status)) {
                    TryKickTabletNode(meta.server_addr());
                }
                if (!UnloadTabletSync(FLAGS_tera_master_meta_table_name, "", "",
                                      meta_tablet_meta.server_addr(), &status)) {
                    TryKickTabletNode(meta.server_addr());
                }
            } else {
                loaded = true;
                meta_tablet_meta.CopyFrom(meta);
            }
        }
    }

    if (loaded && !loaded_twice) {
        meta_tablet_addr->assign(meta_tablet_meta.server_addr());
    } else if (!LoadMetaTablet(meta_tablet_addr)) {
        return false;
    }

    // meta table has been loaded up by now
    if (FLAGS_tera_master_meta_recovery_enabled) {
        const std::string& filename = FLAGS_tera_master_meta_recovery_file;
        while (!m_tablet_manager->LoadMetaTableFromFile(filename)) {
            LOG(ERROR) << kSms << "fail to recovery meta table from backup";
            ThisThread::Sleep(60 * 1000);
        }
        TabletPtr meta_tablet;
        m_tablet_manager->FindTablet(FLAGS_tera_master_meta_table_name, "",
                                     &meta_tablet);
        meta_tablet->SetAddrAndStatus(*meta_tablet_addr, kTableReady);

        while (!m_tablet_manager->ClearMetaTable(*meta_tablet_addr)
               || !m_tablet_manager->DumpMetaTable(*meta_tablet_addr)) {
            TryKickTabletNode(*meta_tablet_addr);
            if (!LoadMetaTablet(meta_tablet_addr)) {
                return false;
            }
            meta_tablet->SetAddr(*meta_tablet_addr);
        }
        return true;
    }

    StatusCode status = kTabletNodeOk;
    while (!m_tablet_manager->LoadMetaTable(*meta_tablet_addr, &status)) {
        TryKickTabletNode(*meta_tablet_addr);
        if (!LoadMetaTablet(meta_tablet_addr)) {
            return false;
        }
    }
    return true;
}

void MasterImpl::RestoreUserTablet(const std::vector<TabletMeta>& report_meta_list) {
    std::vector<TabletMeta>::const_iterator meta_it = report_meta_list.begin();
    for (; meta_it != report_meta_list.end(); ++meta_it) {
        const TabletMeta& meta = *meta_it;
        const std::string& table_name = meta.table_name();
        const std::string& key_start = meta.key_range().key_start();
        const std::string& key_end = meta.key_range().key_end();
        const std::string& path = meta.path();
        const std::string& server_addr = meta.server_addr();
        int64_t size = meta.table_size();
        CompactStatus compact_status = meta.compact_status();

        TabletPtr tablet;
        if (!m_tablet_manager->FindTablet(table_name, key_start, &tablet)
            || !tablet->Verify(table_name, key_start, key_end, path, server_addr)) {
            LOG(INFO) << "unload unexpected table: " << path << ", server: "
                << server_addr;
            TabletMeta unknown_meta = meta;
            unknown_meta.set_status(kTableUnLoading);
            TabletPtr unknown_tablet(new Tablet(unknown_meta));
            UnloadClosure* done =
                NewClosure(this, &MasterImpl::UnloadTabletCallback,
                           unknown_tablet, FLAGS_tera_master_impl_retry_times);
            UnloadTabletAsync(unknown_tablet, done);
        } else {
            tablet->SetStatus(kTableReady);
            tablet->SetSize(size);
            tablet->SetCompactStatus(compact_status);
        }
    }

    std::vector<TabletPtr> dead_node_tablet_list;
    std::vector<TabletPtr> all_tablet_list;
    m_tablet_manager->ShowTable(NULL, &all_tablet_list);
    std::vector<TabletPtr>::iterator it;
    for (it = all_tablet_list.begin(); it != all_tablet_list.end(); ++it) {
        TabletPtr tablet = *it;
        const std::string& server_addr = tablet->GetServerAddr();
        if (tablet->GetStatus() == kTableReady) {
            VLOG(8) << "READY Tablet, " << tablet;
            continue;
        }
        // meta table may be manipulated by other threads during restore
        if (tablet->GetTableName() == FLAGS_tera_master_meta_table_name) {
            continue;
        }
        CHECK(tablet->GetStatus() == kTableNotInit);
        tablet->SetStatus(kTableOffLine);
        VLOG(8) << "OFFLINE Tablet, " << tablet;

        TabletNodePtr node;
        if (!server_addr.empty()
            && m_tabletnode_manager->FindTabletNode(server_addr, &node)
            && node->m_state == kReady) {
            TryLoadTablet(tablet, server_addr);
        } else if (server_addr.empty()) {
            TryLoadTablet(tablet);
        } else {
            dead_node_tablet_list.push_back(tablet);
        }
    }

    double tablet_locality_ratio = 1.0 - (
        (double)dead_node_tablet_list.size() / all_tablet_list.size());
    LOG(INFO) << "tablet locality ratio: " << tablet_locality_ratio;
    if (tablet_locality_ratio < FLAGS_tera_safemode_tablet_locality_ratio) {
        LOG(WARNING) << kSms << "enter safemode: " << tablet_locality_ratio;
        EnterSafeMode();
        return;
    }

    it = dead_node_tablet_list.begin();
    for (; it != dead_node_tablet_list.end(); ++it) {
        TabletPtr tablet = *it;
        TryLoadTablet(tablet);
    }
    SetMasterStatus(kIsRunning);
    m_zk_adapter->UnmarkSafeMode();
    m_tablet_manager->Init();
    EnableQueryTabletNodeTimer();
    EnableTabletNodeGcTimer();
    EnableLoadBalanceTimer();
}

void MasterImpl::LoadAllOffLineTablet() {
    VLOG(5) << "LoadAllOffLineTablet()";
    std::vector<TabletPtr> all_tablet_list;
    m_tablet_manager->ShowTable(NULL, &all_tablet_list);
    std::vector<TabletPtr>::iterator it = all_tablet_list.begin();
    for (; it != all_tablet_list.end(); ++it) {
        TabletPtr tablet = *it;
        const std::string& path = tablet->GetPath();
        if (tablet->GetStatus() == kTableOffLine) {
            LOG(INFO) << "load offline tablet: " << path;
            TryLoadTablet(tablet);
        }
    }
}

bool MasterImpl::LoadMetaTablet(std::string* server_addr) {
    TabletMeta meta;
    meta.set_table_name(FLAGS_tera_master_meta_table_name);
    meta.set_path(FLAGS_tera_master_meta_table_path);
    meta.mutable_key_range()->set_key_start("");
    meta.mutable_key_range()->set_key_end("");
    TableSchema schema;
    schema.set_name(FLAGS_tera_master_meta_table_name);
    schema.set_kv_only(true);
    LocalityGroupSchema* lg_schema = schema.add_locality_groups();
    lg_schema->set_compress_type(false);
    lg_schema->set_store_type(MemoryStore);

    while (m_tabletnode_manager->ScheduleTabletNode(m_size_scheduler.get(), "",
                                                    false, server_addr)) {
        meta.set_server_addr(*server_addr);
        StatusCode status = kTabletNodeOk;
        if (LoadTabletSync(meta, schema, &status)) {
            LOG(INFO) << "load meta tablet on node: " << *server_addr;
            return true;
        }
        LOG(ERROR) << "fail to load meta tablet on node: " << *server_addr
            << ", status: " << StatusCodeToString(status);
        TryKickTabletNode(*server_addr);
        // ThisThread::Sleep(FLAGS_tera_master_common_retry_period);
    }
    LOG(ERROR) << "no live node to load meta tablet";
    return false;
}

void MasterImpl::UnloadMetaTablet(const std::string& server_addr) {
    StatusCode status = kTabletNodeOk;
    if (!UnloadTabletSync(FLAGS_tera_master_meta_table_name, "", "", server_addr,
                          &status)) {
        LOG(ERROR) << "fail to unload meta tablet on node: " << server_addr;
        TryKickTabletNode(server_addr);
    }
}

/////////////  RPC interface //////////////

void MasterImpl::CreateTable(const CreateTableRequest* request,
                             CreateTableResponse* response,
                             google::protobuf::Closure* done) {
    response->set_sequence_id(request->sequence_id());
    MasterStatus master_status = GetMasterStatus();
    if (master_status != kIsRunning) {
        LOG(ERROR) << "master is not ready, m_status = "
            << StatusCodeToString(master_status);
        response->set_status(static_cast<StatusCode>(master_status));
        done->Run();
        return;
    }

    {
        TablePtr table;
        if (m_tablet_manager->FindTable(request->table_name(), &table)) {
            LOG(ERROR) << "Fail to create table: " << request->table_name()
                << ", table already exist";
            response->set_status(kTableExist);
            done->Run();
            return;
        }
    }

    // try clean env, if there is a dir same as table_name, delete it first
    if (!io::MoveEnvDirToTrash(request->table_name())) {
        LOG(ERROR) << "Fail to create table: " << request->table_name()
            << ", cannot move old table dir to trash";
        response->set_status(kTableExist);
        done->Run();
        return;
    }

    int32_t tablet_num = request->delimiters_size() + 1;
    bool delivalid = true;
    for (int32_t i = 1; i < tablet_num - 1; i++) {
        // TODO: Use user defined comparator
        if (request->delimiters(i) <= request->delimiters(i-1)) {
            delivalid = false;
            break;
        }
    }
    if (tablet_num > FLAGS_tera_max_pre_assign_tablet_num || !delivalid
        || request->schema().locality_groups_size() < 1) {
        if (tablet_num > FLAGS_tera_max_pre_assign_tablet_num) {
            LOG(WARNING) << "Too many pre-create tablets " << tablet_num;
        } else if (!delivalid) {
            LOG(WARNING) << "Invalid delimiters for " << request->table_name();
        } else {
            LOG(WARNING) << "No LocalityGroupSchema for " << request->table_name();
        }
        response->set_status(kInvalidArgument);
        done->Run();
        return;
    }

    std::vector<TabletPtr> tablets;
    const std::string& table_name = request->table_name();
    StatusCode status = kMasterOk;
    int32_t add_num = 0;
    tablets.resize(tablet_num);

    for (int32_t i = 1; i <= tablet_num; i++) {
        std::string path = leveldb::GetTabletPathFromNum(request->table_name(), i);
        const std::string& start_key = (i == 1) ? "" : request->delimiters(i-2);
        const std::string& end_key = (i == tablet_num) ? "" : request->delimiters(i-1);

        if (!m_tablet_manager->AddTablet(table_name, start_key, end_key, path,
                                         "", request->schema(), kTableNotInit,
                                         FLAGS_tera_tablet_write_block_size * 1024,
                                         &tablets[i-1], &status)) {
            LOG(ERROR) << "Add table fail: " << table_name;
            break;
        }
        add_num++;
    }

    if (add_num != tablet_num) {
        m_tablet_manager->DeleteTable(table_name, NULL);
        response->set_status(status);
        done->Run();
        return;
    }
    const LocalityGroupSchema& lg0 = request->schema().locality_groups(0);
    LOG(INFO) << "New table is created: " << request->table_name()
        << ", store_medium: " << lg0.store_type()
        << ", compress: " << lg0.compress_type()
        << ", raw_key: " << request->schema().raw_key()
        << ", has " << tablet_num << " tablets, schema: "
        << request->schema().ShortDebugString();
    // write meta tablet
    TablePtr table = tablets[0]->GetTable();
    WriteClosure* closure =
        NewClosure(this, &MasterImpl::AddMetaCallback, table, tablets,
                   FLAGS_tera_master_meta_retry_times, request, response, done);
    BatchWriteMetaTableAsync(table, tablets, false, closure);
    return;
}

void MasterImpl::DeleteTable(const DeleteTableRequest* request,
                             DeleteTableResponse* response,
                             google::protobuf::Closure* done) {
    response->set_sequence_id(request->sequence_id());
    MasterStatus master_status = GetMasterStatus();
    if (master_status != kIsRunning) {
        LOG(ERROR) << "master is not ready, m_status = "
            << StatusCodeToString(master_status);
        response->set_status(static_cast<StatusCode>(master_status));
        done->Run();
        return;
    }

    TablePtr table;
    if (!m_tablet_manager->FindTable(request->table_name(), &table)) {
        LOG(ERROR) << "fail to delete table: " << request->table_name()
            << ", table not exist";
        response->set_status(kTableNotFound);
        done->Run();
        return;
    }

    TableStatus old_status;
    if (!table->SetStatus(kTableDeleting, &old_status)) {
        LOG(ERROR) << "fail to delete table: " << request->table_name()
            << ", table status: " << StatusCodeToString(old_status);
        response->set_status(static_cast<StatusCode>(old_status));
        done->Run();
        return;
    }
    response->set_status(kMasterOk);
    done->Run();

    WriteClosure* closure =
        NewClosure(this, &MasterImpl::DeleteTableRecordCallback, table,
                   FLAGS_tera_master_impl_retry_times);
    BatchWriteMetaTableAsync(boost::bind(&Table::ToMetaTableKeyValue, table, _1, _2),
                             true, closure);

    std::vector<TabletPtr> tablet_meta_list;
    table->GetTablet(&tablet_meta_list);
    for (uint32_t i = 0; i < tablet_meta_list.size(); ++i) {
        TabletPtr tablet = tablet_meta_list[i];
        if (tablet->SetStatusIf(kTabletDeleting, kTabletDisable)) {
            WriteClosure* closure =
                NewClosure(this, &MasterImpl::DeleteTabletRecordCallback, tablet,
                           FLAGS_tera_master_impl_retry_times);
            BatchWriteMetaTableAsync(boost::bind(&Tablet::ToMetaTableKeyValue, tablet, _1, _2), 
                                     true, closure);
        }
    }
}

void MasterImpl::DisableTable(const DisableTableRequest* request,
                              DisableTableResponse* response,
                              google::protobuf::Closure* done) {
    response->set_sequence_id(request->sequence_id());
    MasterStatus master_status = GetMasterStatus();
    if (master_status != kIsRunning) {
        LOG(ERROR) << "master is not ready, m_status = "
            << StatusCodeToString(master_status);
        response->set_status(static_cast<StatusCode>(master_status));
        done->Run();
        return;
    }

    TablePtr table;
    if (!m_tablet_manager->FindTable(request->table_name(), &table)) {
        LOG(ERROR) << "fail to disable table: " << request->table_name()
            << ", table not exist";
        response->set_status(kTableNotFound);
        done->Run();
        return;
    }

    TableStatus old_status;
    if (!table->SetStatus(kTableDisable, &old_status)) {
        LOG(ERROR) << "fail to disable table: " << request->table_name()
            << ", table status: " << StatusCodeToString(old_status);
        response->set_status(static_cast<StatusCode>(old_status));
        done->Run();
        return;
    }

    WriteClosure* closure =
        NewClosure(this, &MasterImpl::UpdateTableRecordForDisableCallback, table,
                   FLAGS_tera_master_meta_retry_times, response, done);
    BatchWriteMetaTableAsync(boost::bind(&Table::ToMetaTableKeyValue, table, _1, _2),
                             false, closure);

    std::vector<TabletPtr> tablet_meta_list;
    table->GetTablet(&tablet_meta_list);
    for (uint32_t i = 0; i < tablet_meta_list.size(); ++i) {
        TabletPtr tablet = tablet_meta_list[i];
        if (tablet->SetStatusIf(kTableUnLoading, kTableReady, kTableDisable)) {
            UnloadClosure* done =
                NewClosure(this, &MasterImpl::UnloadTabletCallback, tablet,
                           FLAGS_tera_master_impl_retry_times);
            UnloadTabletAsync(tablet, done);
        } else if (tablet->SetStatusIf(kTabletDisable, kTableOffLine, kTableDisable)) {
            WriteClosure* closure =
                NewClosure(this, &MasterImpl::UpdateTabletRecordCallback, tablet,
                           FLAGS_tera_master_meta_retry_times);
            BatchWriteMetaTableAsync(boost::bind(&Tablet::ToMetaTableKeyValue, tablet, _1, _2),
                                     false, closure);
        }
    }
}

void MasterImpl::EnableTable(const EnableTableRequest* request,
                             EnableTableResponse* response,
                             google::protobuf::Closure* done) {
    response->set_sequence_id(request->sequence_id());
    MasterStatus master_status = GetMasterStatus();
    if (master_status != kIsRunning) {
        LOG(ERROR) << "master is not ready, m_status = "
            << StatusCodeToString(master_status);
        response->set_status(static_cast<StatusCode>(master_status));
        done->Run();
        return;
    }

    TablePtr table;
    if (!m_tablet_manager->FindTable(request->table_name(), &table)) {
        LOG(ERROR) << "fail to enable table: " << request->table_name()
            << ", table not exist";
        response->set_status(kTableNotFound);
        done->Run();
        return;
    }

    TableStatus old_status;
    if (!table->SetStatus(kTableEnable, &old_status)) {
        LOG(ERROR) << "fail to enable table: " << request->table_name()
            << ", table status: " << StatusCodeToString(old_status);
        response->set_status(static_cast<StatusCode>(old_status));
        done->Run();
        return;
    }

    // write meta tablet
    WriteClosure* closure =
        NewClosure(this, &MasterImpl::UpdateTableRecordForEnableCallback, table,
                   FLAGS_tera_master_meta_retry_times, response, done);
    BatchWriteMetaTableAsync(boost::bind(&Table::ToMetaTableKeyValue, table, _1, _2),
                             false, closure);

    std::vector<TabletPtr> tablet_meta_list;
    table->GetTablet(&tablet_meta_list);
    for (uint32_t i = 0; i < tablet_meta_list.size(); ++i) {
        TabletPtr tablet = tablet_meta_list[i];
        if (tablet->SetStatusIf(kTableOffLine, kTabletDisable, kTableEnable)) {
            TryLoadTablet(tablet, tablet->GetServerAddr());
        }
    }
}

void MasterImpl::UpdateTable(const UpdateTableRequest* request,
                             UpdateTableResponse* response,
                             google::protobuf::Closure* done) {
    response->set_sequence_id(request->sequence_id());
    MasterStatus master_status = GetMasterStatus();
    if (master_status != kIsRunning) {
        LOG(ERROR) << "master is not ready, m_status = "
            << StatusCodeToString(master_status);
        response->set_status(static_cast<StatusCode>(master_status));
        done->Run();
        return;
    }

    TablePtr table;
    if (!m_tablet_manager->FindTable(request->table_name(), &table)) {
        LOG(ERROR) << "Fail to update table: " << request->table_name()
            << ", table not exist";
        response->set_status(kTableNotExist);
        done->Run();
        return;
    }

    if (request->schema().locality_groups_size() < 1) {
        LOG(WARNING) << "No LocalityGroupSchema for " << request->table_name();
        response->set_status(kInvalidArgument);
        done->Run();
        return;
    }

    table->SetSchema(request->schema());
    const LocalityGroupSchema& lg0 = request->schema().locality_groups(0);
    LOG(INFO) << "New table schema is updated: " << request->table_name()
        << ", store_medium: " << lg0.store_type()
        << ", compress: " << lg0.compress_type()
        << ", raw_key: " << request->schema().raw_key()
        << ", schema: " << request->schema().ShortDebugString();

    // write meta tablet
    WriteClosure* closure =
        NewClosure(this, &MasterImpl::UpdateTableRecordForUpdateCallback, table,
                   FLAGS_tera_master_meta_retry_times, response, done);
    BatchWriteMetaTableAsync(boost::bind(&Table::ToMetaTableKeyValue, table, _1, _2),
                             false, closure);
    return;
}

void MasterImpl::CompactTable(const CompactTableRequest* request,
                              CompactTableResponse* response,
                              google::protobuf::Closure* done) {
}

void MasterImpl::SearchTable(const SearchTableRequest* request,
                             SearchTableResponse* response,
                             google::protobuf::Closure* done) {
    response->set_sequence_id(request->sequence_id());
    MasterStatus master_status = GetMasterStatus();
    if (master_status != kIsRunning) {
        LOG(ERROR) << "master is not ready, m_status = "
            << StatusCodeToString(master_status);
        response->set_status(static_cast<StatusCode>(master_status));
        done->Run();
        return;
    }

    std::string start_table_name = request->prefix_table_name();
    if (request->has_start_table_name()) {
        start_table_name = request->start_table_name();
    }
    std::string start_tablet_key;
    if (request->has_start_tablet_key()) {
        start_tablet_key = request->start_tablet_key();
    }
    uint32_t max_found = std::numeric_limits<unsigned int>::max();
    if (request->has_max_num()) {
        max_found = request->max_num();
    }
    StatusCode status = kMasterOk;
    std::vector<TabletPtr> tablet_list;
    int64_t found_num = m_tablet_manager->SearchTable(&tablet_list,
                        request->prefix_table_name(), start_table_name,
                        start_tablet_key, max_found, &status);
    if (found_num >= 0) {
        TabletMetaList* ret_meta_list = response->mutable_meta_list();
        for (uint32_t i = 0; i < tablet_list.size(); ++i) {
            TabletPtr tablet = tablet_list[i];
            tablet->ToMeta(ret_meta_list->add_meta());
        }
        response->set_is_more(found_num == max_found);
    } else {
        LOG(ERROR) << "fail to find tablet meta for: " << request->prefix_table_name()
            << ", m_status: " << StatusCodeToString(status);
    }

    response->set_status(status);
    done->Run();
}

void MasterImpl::ShowTables(const ShowTablesRequest* request,
                            ShowTablesResponse* response,
                            google::protobuf::Closure* done) {
    response->set_sequence_id(request->sequence_id());
    MasterStatus master_status = GetMasterStatus();
    if (master_status != kIsRunning && master_status != kIsReadonly) {
        LOG(ERROR) << "master is not ready, m_status = "
            << StatusCodeToString(master_status);
        response->set_status(static_cast<StatusCode>(master_status));
        done->Run();
        return;
    }

    std::string start_table_name;
    if (request->has_start_table_name()) {
        start_table_name = request->start_table_name();
    }
    std::string start_tablet_key;
    if (request->has_start_tablet_key()) {
        start_tablet_key = request->start_tablet_key();
    }
    uint32_t max_table_found = std::numeric_limits<unsigned int>::max();
    if (request->has_max_table_num()) {
        max_table_found = request->max_table_num();
    }
    uint32_t max_tablet_found = std::numeric_limits<unsigned int>::max();
    if (request->has_max_tablet_num()) {
        max_tablet_found = request->max_tablet_num();
    }

    StatusCode status = kMasterOk;
    std::vector<TablePtr> table_list;
    std::vector<TabletPtr> tablet_list;
    bool is_more = false;
    bool ret =
        m_tablet_manager->ShowTable(&table_list, &tablet_list,
                                    start_table_name, start_tablet_key,
                                    max_table_found, max_tablet_found,
                                    &is_more, &status);
    if (ret) {
        TableMetaList* table_meta_list = response->mutable_table_meta_list();
        for (uint32_t i = 0; i < table_list.size(); ++i) {
            TablePtr table = table_list[i];
            table->ToMeta(table_meta_list->add_meta());
        }
        TabletMetaList* tablet_meta_list = response->mutable_tablet_meta_list();
        for (uint32_t i = 0; i < tablet_list.size(); ++i) {
            TabletPtr tablet = tablet_list[i];
            TabletMeta meta;
            tablet->ToMeta(&meta);
<<<<<<< HEAD
            if (table_list.size() > 1) {
                meta.mutable_key_range()->clear_key_start();
                meta.mutable_key_range()->clear_key_end();
            }
=======
>>>>>>> 7e50ca05
            tablet_meta_list->add_meta()->CopyFrom(meta);
            tablet_meta_list->add_counter()->CopyFrom(tablet->GetCounter());
        }
        response->set_is_more(is_more);
    } else {
        LOG(ERROR) << "fail to show all tables, m_status: "
            << StatusCodeToString(status);
    }

    response->set_status(status);
    done->Run();
}

void MasterImpl::ShowTabletNodes(const ShowTabletNodesRequest* request,
                                 ShowTabletNodesResponse* response,
                                 google::protobuf::Closure* done) {
    response->set_sequence_id(request->sequence_id());
    MasterStatus master_status = GetMasterStatus();
    if (master_status != kIsRunning && master_status != kIsReadonly) {
        LOG(ERROR) << "master is not ready, m_status = "
            << StatusCodeToString(master_status);
        response->set_status(static_cast<StatusCode>(master_status));
        done->Run();
        return;
    }

    if (request->has_is_showall() && request->is_showall()) {
        // show all tabletnodes
        std::vector<TabletNodePtr> tabletnode_array;
        m_tabletnode_manager->GetAllTabletNodeInfo(&tabletnode_array);
        for (size_t i = 0; i < tabletnode_array.size(); ++i) {
            response->add_tabletnode_info()->CopyFrom(tabletnode_array[i]->GetInfo());
        }
        response->set_status(kMasterOk);
        done->Run();
        return;
    } else {
        TabletNodePtr tabletnode;
        if (!m_tabletnode_manager->FindTabletNode(request->addr(), &tabletnode)) {
            response->set_status(kTabletNodeNotRegistered);
            done->Run();
            return;
        }
        response->add_tabletnode_info()->CopyFrom(tabletnode->GetInfo());
        std::vector<TabletPtr> tablet_list;
        m_tablet_manager->FindTablet(request->addr(), &tablet_list);
        for (size_t i = 0; i < tablet_list.size(); ++i) {
            TabletMeta* meta = response->mutable_tabletmeta_list()->add_meta();
            TabletCounter* counter = response->mutable_tabletmeta_list()->add_counter();
            tablet_list[i]->ToMeta(meta);
            counter->CopyFrom(tablet_list[i]->GetCounter());
        }

        response->set_status(kMasterOk);
        done->Run();
        return;
    }
}

void MasterImpl::CmdCtrl(const CmdCtrlRequest* request,
                         CmdCtrlResponse* response) {
    std::string cmd_line;
    for (int32_t i = 0; i < request->arg_list_size(); i++) {
        cmd_line += request->arg_list(i);
        if (i != request->arg_list_size() - 1) {
            cmd_line += " ";
        }
    }
    LOG(INFO) << "receive cmd: " << request->command() << " " << cmd_line;

    response->set_sequence_id(request->sequence_id());
    if (request->command() == "safemode") {
        SafeModeCmdCtrl(request, response);
    } else if (request->command() == "tablet") {
        TabletCmdCtrl(request, response);
    } else if (request->command() == "meta") {
        MetaCmdCtrl(request, response);
    } else {
        response->set_status(kInvalidArgument);
    }
}

void MasterImpl::SafeModeCmdCtrl(const CmdCtrlRequest* request,
                                 CmdCtrlResponse* response) {
    if (request->arg_list_size() != 1) {
        response->set_status(kInvalidArgument);
        return;
    }

    StatusCode status;
    if (request->arg_list(0) == "enter") {
        if (EnterSafeMode(&status) || status == kMasterIsReadonly) {
            response->set_status(kMasterOk);
        } else {
            response->set_status(status);
        }
    } else if (request->arg_list(0) == "leave") {
        if (LeaveSafeMode(&status) || status == kMasterIsRunning) {
            response->set_status(kMasterOk);
        } else {
            response->set_status(status);
        }
    } else if (request->arg_list(0) == "get") {
        response->set_bool_result(kIsReadonly == GetMasterStatus());
        response->set_status(kMasterOk);
    } else {
        response->set_status(kInvalidArgument);
    }
}

void MasterImpl::TabletCmdCtrl(const CmdCtrlRequest* request,
                               CmdCtrlResponse* response) {
    if (request->arg_list_size() < 2) {
        response->set_status(kInvalidArgument);
        return;
    }

    const std::string& tablet_id = request->arg_list(1);
    TabletPtr tablet;
    bool found = false;
    std::vector<TabletPtr> all_tablet_list;
    m_tablet_manager->ShowTable(NULL, &all_tablet_list);
    std::vector<TabletPtr>::iterator it = all_tablet_list.begin();
    for (; it != all_tablet_list.end(); ++it) {
        TabletPtr t = *it;
        if (tablet_id == t->GetPath()) {
            tablet = t;
            found = true;
        }
    }
    if (!found) {
        response->set_status(kInvalidArgument);
        return;
    }

    if (request->arg_list(0) == "move") {
        if (request->arg_list_size() > 3) {
            response->set_status(kInvalidArgument);
            return;
        }
        std::string expect_server_addr;
        if (request->arg_list_size() == 3) {
            expect_server_addr = request->arg_list(2);
        }
        TryMoveTablet(tablet, expect_server_addr);
        response->set_status(kMasterOk);
    } else if (request->arg_list(0) == "split") {
        if (request->arg_list_size() > 3) {
            response->set_status(kInvalidArgument);
            return;
        }
        std::string split_key;
        if (request->arg_list_size() == 3) {
            split_key = request->arg_list(2);
            LOG(INFO) << "ignore user specified split key: not support";
        }
        TrySplitTablet(tablet);
        response->set_status(kMasterOk);
    } else {
        response->set_status(kInvalidArgument);
    }
}

void MasterImpl::MetaCmdCtrl(const CmdCtrlRequest* request,
                             CmdCtrlResponse* response) {
    if (request->arg_list_size() != 2) {
        response->set_status(kInvalidArgument);
        return;
    }

    if (request->arg_list(0) == "backup") {
        const std::string& filename = request->arg_list(1);
        StatusCode status = kMasterOk;
        if (m_tablet_manager->DumpMetaTableToFile(filename, &status)) {
            response->set_status(kMasterOk);
        } else {
            response->set_status(status);
        }
    } else {
        response->set_status(kInvalidArgument);
    }
}

/////////// common ////////////

bool MasterImpl::SetMasterStatus(const MasterStatus& new_status,
                                 MasterStatus* old_status) {
    MutexLock lock(&m_status_mutex);
    if (old_status != NULL) {
        *old_status = m_status;
    }
    if (CheckStatusSwitch(m_status, new_status)) {
        LOG(INFO) << "master status switch " << StatusCodeToString(m_status)
            << " to " << StatusCodeToString(new_status);
        m_status = new_status;
        return true;
    }
    return false;
}

MasterImpl::MasterStatus MasterImpl::GetMasterStatus() {
    MutexLock lock(&m_status_mutex);
    return m_status;
}

bool MasterImpl::CheckStatusSwitch(MasterStatus old_status,
                                   MasterStatus new_status) {
    switch (old_status) {
    case kNotInited:
        if (new_status == kIsSecondary) {
            return true;
        }
        break;
    case kIsSecondary:
        if (new_status == kOnRestore || new_status == kOnWait) {
            return true;
        }
        break;
    case kOnWait:
        if (new_status == kOnRestore) {
            return true;
        }
        break;
    case kOnRestore:
        if (new_status == kIsRunning || new_status == kIsReadonly
            || new_status == kOnWait) {
            return true;
        }
        break;
    case kIsRunning:
        if (new_status == kIsReadonly) {
            return true;
        }
        break;
    case kIsReadonly:
        if (new_status == kIsRunning) {
            return true;
        }
        break;
    default:
        break;
    }

    LOG(ERROR) << "not support master status switch "
        << StatusCodeToString(old_status) << " to "
        << StatusCodeToString(new_status);
    return false;
}

bool MasterImpl::GetMetaTabletAddr(std::string* addr) {
    if (m_restored && m_meta_tablet->GetStatus() == kTableReady) {
        *addr = m_meta_tablet->GetServerAddr();
        return true;
    }
    return false;
}

/////////// load balance //////////

void MasterImpl::QueryTabletNode() {
    bool gc_query_enable = false;
    {
        MutexLock locker(&m_mutex);
        if (!m_query_enabled) {
            m_query_tabletnode_timer_id = kInvalidTimerId;
            return;
        }
        if (m_gc_query_enable) {
            m_gc_query_enable = false;
            gc_query_enable = true;
        }
    }

    std::vector<TabletNodePtr> tabletnode_array;
    m_tabletnode_manager->GetAllTabletNodeInfo(&tabletnode_array);
    LOG(INFO) << "query tabletnodes: " << tabletnode_array.size();

    if (FLAGS_tera_master_stat_table_enabled && !m_is_stat_table) {
        CreateStatTable();
        ErrorCode err;
        const std::string& tablename = FLAGS_tera_master_stat_table_name;
        TableOptions options;
        m_stat_table = new TableImpl(tablename, options,
                                     FLAGS_tera_zk_root_path,
                                     FLAGS_tera_zk_addr_list,
                                     m_thread_pool.get());
        FLAGS_tera_sdk_perf_counter_log_interval = 60;
        if (m_stat_table->OpenInternal(&err)) {
            m_is_stat_table = true;
        } else {
            LOG(ERROR) << "fail to open stat_table.";
            delete m_stat_table;
            m_stat_table = NULL;
        }
    }

    CHECK_EQ(m_query_pending_count.Get(), 0);
    m_query_pending_count.Inc();
    std::vector<TabletNodePtr>::iterator it = tabletnode_array.begin();
    for (; it != tabletnode_array.end(); ++it) {
        TabletNodePtr tabletnode = *it;
        if (tabletnode->m_state != kReady) {
            VLOG(20) << "will not query tabletnode: " << tabletnode->m_addr;
            continue;
        }
        m_query_pending_count.Inc();
        QueryClosure* done =
            NewClosure(this, &MasterImpl::QueryTabletNodeCallback, tabletnode->m_addr);
        QueryTabletNodeAsync(tabletnode->m_addr,
                             FLAGS_tera_master_query_tabletnode_period,
                             gc_query_enable, done);
    }

    if (0 == m_query_pending_count.Dec()) {
        {
            MutexLock locker(&m_mutex);
            if (m_query_enabled) {
                ScheduleQueryTabletNode();
            } else {
                m_query_tabletnode_timer_id = kInvalidTimerId;
            }
        }
        if (gc_query_enable) {
            DoTabletNodeGcPhase2();
        }
    }
}

void MasterImpl::ScheduleQueryTabletNode() {
    m_mutex.AssertHeld();
    boost::function<void ()> closure =
        boost::bind(&MasterImpl::QueryTabletNode, this);
    m_query_tabletnode_timer_id = m_thread_pool->DelayTask(
        FLAGS_tera_master_query_tabletnode_period, closure);
}

void MasterImpl::EnableQueryTabletNodeTimer() {
    MutexLock locker(&m_mutex);
    if (m_query_tabletnode_timer_id == kInvalidTimerId) {
        ScheduleQueryTabletNode();
    }
    m_query_enabled = true;
}

void MasterImpl::DisableQueryTabletNodeTimer() {
    MutexLock locker(&m_mutex);
    if (m_query_tabletnode_timer_id != kInvalidTimerId) {
        bool non_block = true;
        if (m_thread_pool->CancelTask(m_query_tabletnode_timer_id, non_block)) {
            m_query_tabletnode_timer_id = kInvalidTimerId;
        }
    }
    m_query_enabled = false;
}

void MasterImpl::ScheduleLoadBalance() {
    m_mutex.AssertHeld();
    boost::function<void ()> closure =
        boost::bind(&MasterImpl::LoadBalance, this);
    m_load_balance_timer_id = m_thread_pool->DelayTask(
        FLAGS_tera_master_load_balance_period, closure);
}

void MasterImpl::EnableLoadBalanceTimer() {
    MutexLock locker(&m_mutex);
    if (m_load_balance_timer_id == kInvalidTimerId) {
        ScheduleLoadBalance();
    }
    m_load_balance_enabled = true;
}

void MasterImpl::DisableLoadBalanceTimer() {
    MutexLock locker(&m_mutex);
    if (m_load_balance_timer_id != kInvalidTimerId) {
        bool non_block = true;
        if (m_thread_pool->CancelTask(m_load_balance_timer_id, non_block)) {
            m_load_balance_timer_id = kInvalidTimerId;
        }
    }
    m_load_balance_enabled = false;
}

void MasterImpl::LoadBalance() {
    {
        MutexLock locker(&m_mutex);
        if (!m_load_balance_enabled) {
            m_load_balance_timer_id = kInvalidTimerId;
            return;
        }
    }

    std::vector<TablePtr> all_table_list;
    std::vector<TabletPtr> all_tablet_list;
    m_tablet_manager->ShowTable(&all_table_list, &all_tablet_list);

    std::vector<TabletNodePtr> all_node_list;
    m_tabletnode_manager->GetAllTabletNodeInfo(&all_node_list);

    uint32_t max_move_num = all_node_list.size();
    // uint32_t max_round_num = std::numeric_limits<uint32_t>::max();

    // descending sort the node according to workload,
    // so that the node with heaviest workload will be scheduled first
    if (m_load_balance_count.Inc() % 10 == 0 && FLAGS_tera_master_load_balance_qps_policy_enabled) {
        max_move_num -= LoadBalance(m_load_scheduler.get(), max_move_num, 1,
                                    all_node_list, all_tablet_list);
    } else if (FLAGS_tera_master_load_balance_table_grained) {
        for (size_t i = 0; i < all_table_list.size(); ++i) {
            TablePtr table = all_table_list[i];
            if (table->GetStatus() != kTableEnable) {
                continue;
            }
            if (table->GetTableName() == FLAGS_tera_master_meta_table_name) {
                continue;
            }

            std::vector<TabletPtr> tablet_list;
            table->GetTablet(&tablet_list);
            max_move_num -= LoadBalance(m_size_scheduler.get(), max_move_num, 3,
                                        all_node_list, tablet_list, table->GetTableName());
        }
    } else {
        max_move_num -= LoadBalance(m_size_scheduler.get(), max_move_num, 3,
                                    all_node_list, all_tablet_list);
    }

    MutexLock locker(&m_mutex);
    if (m_load_balance_enabled) {
        ScheduleLoadBalance();
    } else {
        m_load_balance_timer_id = kInvalidTimerId;
    }
}

uint32_t MasterImpl::LoadBalance(Scheduler* scheduler,
                                 uint32_t max_move_num, uint32_t max_round_num,
                                 std::vector<TabletNodePtr>& tabletnode_list,
                                 std::vector<TabletPtr>& tablet_list,
                                 const std::string& table_name) {
    std::map<std::string, std::vector<TabletPtr> > node_tablet_list;
    std::vector<TabletPtr>::iterator it = tablet_list.begin();
    for (; it != tablet_list.end(); ++it) {
        TabletPtr tablet = *it;
        node_tablet_list[tablet->GetServerAddr()].push_back(tablet);
    }

    scheduler->DescendingSort(tabletnode_list, table_name);

    uint32_t round_count = 0;
    uint32_t total_move_count = 0;
    while (round_count < max_round_num) {
        LOG(INFO) << "LoadBalance (" << scheduler->Name() << ") " << table_name
                  << " round " << round_count << " start";

        uint32_t round_move_count = 0;
        std::vector<TabletNodePtr>::iterator node_it = tabletnode_list.begin();
        while (total_move_count < max_move_num && node_it != tabletnode_list.end()) {
            TabletNodePtr node = *node_it;
            const std::vector<TabletPtr>& tablet_list = node_tablet_list[node->GetAddr()];
            if (TabletNodeLoadBalance(node, scheduler, tablet_list, table_name)) {
                round_move_count++;
                total_move_count++;
            }
            ++node_it;
        }

        LOG(INFO) << "LoadBalance (" << scheduler->Name() << ") " << table_name
                  << " round " << round_count << " move " << round_move_count;

        round_count++;
        if (round_move_count == 0) {
            break;
        }
    }

    LOG(INFO) << "LoadBalance (" << scheduler->Name() << ") " << table_name
              << " total round " << round_count << " total move " << total_move_count;
    return total_move_count;
}

bool MasterImpl::TabletNodeLoadBalance(TabletNodePtr tabletnode, Scheduler* scheduler,
                                       const std::vector<TabletPtr>& tablet_list,
                                       const std::string& table_name) {
    VLOG(7) << "TabletNodeLoadBalance() " << tabletnode->GetAddr() << " "
            << scheduler->Name() << " " << table_name;
    if (tablet_list.size() < 1) {
        return false;
    }

    bool any_tablet_split = false;
    std::vector<TabletPtr> tablet_candidates;

    std::vector<TabletPtr>::const_iterator it;
    for (it = tablet_list.begin(); it != tablet_list.end(); ++it) {
        TabletPtr tablet = *it;
        if (tablet->GetStatus() != kTableReady
            || tablet->GetTableName() == FLAGS_tera_master_meta_table_name) {
            continue;
        }
        int64_t split_size = FLAGS_tera_master_split_tablet_size;
        if (tablet->GetSchema().has_split_size() && tablet->GetSchema().split_size() > 0) {
            split_size = tablet->GetSchema().split_size();
        }
        int64_t merge_size = FLAGS_tera_master_merge_tablet_size;
        if (tablet->GetSchema().has_merge_size() && tablet->GetSchema().merge_size() > 0) {
            merge_size = tablet->GetSchema().merge_size();
        }
        if (tablet->GetDataSize() < 0) {
            // tablet size is error, skip it
            continue;
        } else if (tablet->GetDataSize() > (split_size << 20)) {
            TrySplitTablet(tablet);
            any_tablet_split = true;
            continue;
        } else if (tablet->GetDataSize() < (merge_size << 20)) {
            TryMergeTablet(tablet);
            continue;
        }
        if (tablet->GetStatus() == kTableReady) {
            tablet_candidates.push_back(tablet);
        }
    }

    // if any tablet is splitting, no need to move tablet
    if (!FLAGS_tera_master_move_tablet_enabled || any_tablet_split) {
        return false;
    }

    TabletNodePtr dst_tabletnode;
    size_t tablet_index = 0;
    if (scheduler->MayMoveOut(tabletnode, table_name)
            && m_tabletnode_manager->ScheduleTabletNode(scheduler, table_name, true, &dst_tabletnode)
            && m_tabletnode_manager->ShouldMoveData(scheduler, table_name, tabletnode,
                                                    dst_tabletnode, tablet_candidates,
                                                    &tablet_index)) {
        TryMoveTablet(tablet_candidates[tablet_index], dst_tabletnode->GetAddr());
        return true;
    }
    return false;
}

/////////// cache release //////////

void MasterImpl::TryReleaseCache(bool enbaled_debug) {
#if 0
    LOG(INFO) << "TryReleaseCache()";
    size_t free_heap_bytes = 0;
    MallocExtension::instance()->GetNumericProperty("tcmalloc.pageheap_free_bytes",
                                                    &free_heap_bytes);
    if (enbaled_debug) {
        LOG(INFO) << "free-heap size: " << free_heap_bytes;
    }

    if (free_heap_bytes == 0) {
        return;
    }

    uint64_t threshold_size =
        FLAGS_tera_master_cache_keep_min * 1024 * 1024;
    if (free_heap_bytes > threshold_size) {
        size_t free_size = free_heap_bytes - threshold_size;
        MallocExtension::instance()->ReleaseToSystem(free_size);
        VLOG(5) << "release cache size: " << free_size;
    }
#endif
}

void MasterImpl::ReleaseCacheWrapper() {
    MutexLock locker(&m_mutex);

    TryReleaseCache();

    m_release_cache_timer_id = kInvalidTimerId;
    EnableReleaseCacheTimer();
}

void MasterImpl::EnableReleaseCacheTimer() {
    assert(m_release_cache_timer_id == kInvalidTimerId);
    boost::function<void ()> closure =
        boost::bind(&MasterImpl::ReleaseCacheWrapper, this);
    int64_t timeout_period = 1000 *
        FLAGS_tera_master_cache_release_period;
    m_release_cache_timer_id = m_thread_pool->DelayTask(
        timeout_period, closure);
}

void MasterImpl::DisableReleaseCacheTimer() {
    if (m_release_cache_timer_id != kInvalidTimerId) {
        m_thread_pool->CancelTask(m_release_cache_timer_id);
        m_release_cache_timer_id = kInvalidTimerId;
    }
}

//////////  ts operation ////////////
void MasterImpl::RefreshTabletNodeList(const std::map<std::string, std::string>& new_ts_list) {
    MutexLock lock(&m_tabletnode_mutex);

    std::map<std::string, std::string> del_ts_list;
    std::map<std::string, std::string> add_ts_list;

    std::map<std::string, std::string> old_ts_list;
    m_tabletnode_manager->GetAllTabletNodeId(&old_ts_list);

    std::map<std::string, std::string>::const_iterator old_it = old_ts_list.begin();
    std::map<std::string, std::string>::const_iterator new_it = new_ts_list.begin();
    while (old_it != old_ts_list.end() && new_it != new_ts_list.end()) {
        const std::string& old_addr = old_it->first;
        const std::string& new_addr = new_it->first;
        const std::string& old_uuid = old_it->second;
        const std::string& new_uuid = new_it->second;
        int cmp_ret = old_addr.compare(new_addr);
        if (cmp_ret == 0) {
            if (old_uuid != new_uuid) {
                LOG(INFO) << "tabletnode " << old_addr << " restart: "
                    << old_uuid << " -> " << new_uuid;
                del_ts_list[old_addr] = old_uuid;
                add_ts_list[new_addr] = new_uuid;
            }
            ++old_it;
            ++new_it;
        } else if (cmp_ret < 0) {
            del_ts_list[old_addr] = old_uuid;
            ++old_it;
        } else {
            add_ts_list[new_addr] = new_uuid;
            ++new_it;
        }
    }
    for (; old_it != old_ts_list.end(); ++old_it) {
        const std::string& old_addr = old_it->first;
        const std::string& old_uuid = old_it->second;
        del_ts_list[old_addr] = old_uuid;
    }
    for (; new_it != new_ts_list.end(); ++new_it) {
        const std::string& new_addr = new_it->first;
        const std::string& new_uuid = new_it->second;
        add_ts_list[new_addr] = new_uuid;
    }

    std::map<std::string, std::string>::iterator it;
    for (it = del_ts_list.begin(); it != del_ts_list.end(); ++it) {
        const std::string& old_addr = it->first;
        DeleteTabletNode(old_addr);
    }

    if (add_ts_list.size() > 0 && !m_restored) {
        CHECK(GetMasterStatus() == kOnWait);
        Restore(new_ts_list);
        return;
    }

    for (it = add_ts_list.begin(); it != add_ts_list.end(); ++it) {
        const std::string& new_addr = it->first;
        const std::string& new_uuid = it->second;
        AddTabletNode(new_addr, new_uuid);
    }
}

void MasterImpl::AddTabletNode(const std::string& tabletnode_addr,
                               const std::string& tabletnode_uuid) {
    if (FLAGS_tera_master_tabletnode_timeout > 0) {
        MutexLock lock(&m_tabletnode_timer_mutex);
        std::map<std::string, int64_t>::iterator it =
            m_tabletnode_timer_id_map.find(tabletnode_addr);
        if (it != m_tabletnode_timer_id_map.end()) {
            uint64_t timer_id = it->second;
            m_thread_pool->CancelTask(timer_id);
            m_tabletnode_timer_id_map.erase(it);
        }
    }

    m_tabletnode_manager->AddTabletNode(tabletnode_addr, tabletnode_uuid);
    QueryClosure* done =
        NewClosure(this, &MasterImpl::TabletNodeRecoveryCallback, tabletnode_addr);
    QueryTabletNodeAsync(tabletnode_addr,
                         FLAGS_tera_master_collect_info_timeout, false, done);
}

void MasterImpl::TabletNodeRecoveryCallback(std::string addr,
                                            QueryRequest* request,
                                            QueryResponse* response,
                                            bool failed, int error_code) {
    TabletNodePtr node;
    if (!m_tabletnode_manager->FindTabletNode(addr, &node)) {
        LOG(WARNING) << "fail to query: server down, id: "
            << request->sequence_id() << ", server: " << addr;
        delete request;
        delete response;
        return;
    }

    if (failed || response->status() != kTabletNodeOk) {
        if (failed) {
            LOG(WARNING) << "fail to query: "
                << sofa::pbrpc::RpcErrorCodeToString(error_code)
                << ", id: " << request->sequence_id() << ", server: " << addr;
        } else {
            LOG(WARNING) << "fail to query: "
                << StatusCodeToString(response->status())
                << ", id: " << request->sequence_id() << ", server: " << addr;
        }
        int32_t fail_count = node->IncQueryFailCount();
        if (fail_count >= FLAGS_tera_master_collect_info_retry_times) {
            LOG(ERROR) << kSms << "fail to query " << addr
                << " for " << fail_count << " times";
            TryKickTabletNode(addr);
        } else {
            boost::function<void ()> closure =
                boost::bind(&MasterImpl::RetryQueryNewTabletNode, this, addr);
            m_thread_pool->DelayTask(FLAGS_tera_master_collect_info_retry_period, closure);
        }
        delete request;
        delete response;
        return;
    }
    node->ResetQueryFailCount();

    // recovery offline tablets
    // unload should-not-exist tablets
    uint32_t meta_num = response->tabletmeta_list().meta_size();
    for (uint32_t i = 0; i < meta_num; i++) {
        const TabletMeta& meta = response->tabletmeta_list().meta(i);
        const std::string& key_start = meta.key_range().key_start();
        const std::string& key_end = meta.key_range().key_end();
        TabletPtr tablet;
        if (!m_tablet_manager->FindTablet(meta.table_name(), key_start, &tablet)
            || !tablet->Verify(meta.table_name(), key_start, key_end,
                               meta.path(), addr)) {
            LOG(WARNING) << "fail to match tablet: " << meta.table_name()
                << ", path: " << meta.path()
                << ", range: [" << DebugString(key_start)
                << ", " << DebugString(key_end)
                << "], size: " << meta.table_size()
                << ", addr: " << meta.server_addr();
            TabletPtr unload_tablet(new Tablet(meta));
            unload_tablet->SetStatus(kTableUnLoading);
            UnloadClosure* done =
                NewClosure(this, &MasterImpl::UnloadTabletCallback, unload_tablet,
                           FLAGS_tera_master_impl_retry_times);
            UnloadTabletAsync(unload_tablet, done);
        } else if (tablet->SetStatusIf(kTableReady, kTabletPending)
            || tablet->SetStatusIf(kTableReady, kTableOffLine)) {
            tablet->SetSize(meta);
            tablet->SetCompactStatus(meta.compact_status());
            ProcessReadyTablet(tablet);
            VLOG(8) << "[query] " << tablet;
        }
    }

    // update tabletnode info
    timeval update_time;
    gettimeofday(&update_time, NULL);
    TabletNode state;
    state.m_addr = addr;
    state.m_report_status = response->tabletnode_info().status_t();
    state.m_info = response->tabletnode_info();
    state.m_info.set_addr(addr);
    state.m_load = response->tabletnode_info().load();
    state.m_data_size = 0;
    state.m_qps = 0;
    state.m_update_time = update_time.tv_sec * 1000 + update_time.tv_usec / 1000;
    // calculate data_size of tabletnode
    // only count Ready/OnLoad tablet
    std::vector<TabletPtr> tablet_list;
    m_tablet_manager->FindTablet(addr, &tablet_list);
    std::vector<TabletPtr>::iterator it;
    for (it = tablet_list.begin(); it != tablet_list.end(); ++it) {
        TabletPtr tablet = *it;
        TabletStatus tablet_status = tablet->GetStatus();
        if (tablet_status == kTableReady || tablet_status == kTableOnLoad) {
            state.m_data_size += tablet->GetDataSize();
            if (state.m_table_size.find(tablet->GetTableName()) != state.m_table_size.end()) {
                state.m_table_size[tablet->GetTableName()] += tablet->GetDataSize();
            } else {
                state.m_table_size[tablet->GetTableName()] = tablet->GetDataSize();
            }
        }
    }
    m_tabletnode_manager->UpdateTabletNode(addr, state);
    NodeState old_state;
    node->SetState(kReady, &old_state);

    delete request;
    delete response;

    // If all tabletnodes restart in one zk callback,
    // master will not enter restore/wait state;
    // meta table must be scheduled to load from here.
    TabletPtr meta_tablet;
    if (m_tablet_manager->FindTablet(FLAGS_tera_master_meta_table_name, "",
                                     &meta_tablet)
        && meta_tablet->GetStatus() == kTableOffLine) {
        LOG(INFO) << "try load meta tablet on new ts: " << addr;
        TryLoadTablet(meta_tablet);
    }

    // load the rest offline tablets
    it = tablet_list.begin();
    for (; it != tablet_list.end(); ++it) {
        TabletPtr tablet = *it;
        if (tablet->SetStatusIf(kTableOffLine, kTabletPending)) {
            ProcessOffLineTablet(tablet);
        }
        if (tablet->GetStatus() == kTableOffLine) {
            LOG(INFO) << "try load, " << tablet;
            TryLoadTablet(tablet, addr);
        }
    }

    TryLeaveSafeMode();
}

void MasterImpl::RetryQueryNewTabletNode(std::string addr) {
    QueryClosure* done =
        NewClosure(this, &MasterImpl::TabletNodeRecoveryCallback, addr);
    QueryTabletNodeAsync(addr, FLAGS_tera_master_collect_info_timeout, false, done);
}

void MasterImpl::DeleteTabletNode(const std::string& tabletnode_addr) {
    m_tabletnode_manager->DelTabletNode(tabletnode_addr);
    // possible status: running, readonly, wait.
    if (GetMasterStatus() == kOnWait) {
        return;
    }

    // move all tablets on the deleted tabletnode
    std::vector<TabletPtr> tablet_list;
    m_tablet_manager->FindTablet(tabletnode_addr, &tablet_list);
    std::vector<TabletPtr>::iterator it;
    for (it = tablet_list.begin(); it != tablet_list.end(); ++it) {
        TabletPtr tablet = *it;

        if (FLAGS_tera_master_tabletnode_timeout > 0
            && tablet->GetTableName() != FLAGS_tera_master_meta_table_name) {
            tablet->SetStatusIf(kTabletPending, kTableReady);
        } else if (tablet->SetStatusIf(kTableOffLine, kTableReady)) {
            ProcessOffLineTablet(tablet);
        }

        if (tablet->SetStatusIf(kTableOffLine, kTableLoadFail)
            || tablet->SetStatusIf(kTableOffLine, kTableUnLoadFail)) {
            ProcessOffLineTablet(tablet);
        }

        if (tablet->SetStatusIf(kTableOnSplit, kTableSplitFail)) {
            ScanClosure* done =
                NewClosure(this, &MasterImpl::ScanMetaCallbackForSplit, tablet);
            ScanMetaTableAsync(tablet->GetTableName(), tablet->GetKeyStart(),
                               tablet->GetKeyEnd(), done);
        }

        if (tablet->GetTableName() == FLAGS_tera_master_meta_table_name
            && tablet->GetStatus() == kTableOffLine) {
            LOG(INFO) << "try move meta tablet";
            TryLoadTablet(tablet);
        }
    }

    TryEnterSafeMode();

    if (FLAGS_tera_master_tabletnode_timeout > 0) {
        LOG(INFO) << "try move tablet " << FLAGS_tera_master_tabletnode_timeout
            << "(ms) later";
        MutexLock lock(&m_tabletnode_timer_mutex);
        boost::function<void ()> closure =
            boost::bind(&MasterImpl::TryMovePendingTablets, this, tabletnode_addr);
        int64_t timer_id = m_thread_pool->DelayTask(
            FLAGS_tera_master_tabletnode_timeout, closure);
        m_tabletnode_timer_id_map[tabletnode_addr] = timer_id;
    } else if (GetMasterStatus() == kIsRunning) {
        VLOG(5) << "MoveOffLineTablets: " << tabletnode_addr;
        MoveOffLineTablets(tablet_list);
    }
}

void MasterImpl::TryMovePendingTablets(std::string tabletnode_addr) {
    std::vector<TabletPtr> tablet_list;
    m_tablet_manager->FindTablet(tabletnode_addr, &tablet_list);
    std::vector<TabletPtr>::const_iterator it;
    for (it = tablet_list.begin(); it != tablet_list.end(); ++it) {
        TabletPtr tablet = *it;
        if (tablet->SetStatusIf(kTableOffLine, kTabletPending)) {
            ProcessOffLineTablet(tablet);
        }
    }
    if (GetMasterStatus() == kIsRunning) {
        VLOG(5) << "MoveOffLineTablets: " << tabletnode_addr;
        MoveOffLineTablets(tablet_list);
    }
}

void MasterImpl::TryMovePendingTablet(TabletPtr tablet) {
    if (tablet->SetStatusIf(kTableOffLine, kTabletPending)) {
        ProcessOffLineTablet(tablet);
    }
    if (GetMasterStatus() == kIsRunning
        && tablet->GetStatus() == kTableOffLine) {
        LOG(INFO) << "try move, " << tablet;
        TryLoadTablet(tablet);
    }
}

void MasterImpl::TryEnterSafeMode() {
    if (GetMasterStatus() != kIsRunning) {
        return;
    }
    double tablet_locality_ratio = LiveNodeTabletRatio();
    LOG(INFO) << "tablet locality ratio: " << tablet_locality_ratio;
    if (tablet_locality_ratio < FLAGS_tera_safemode_tablet_locality_ratio) {
        EnterSafeMode();
    }
}

bool MasterImpl::EnterSafeMode(StatusCode* status) {
    MasterStatus old_status;
    if (!SetMasterStatus(kIsReadonly, &old_status)) {
        SetStatusCode(static_cast<StatusCode>(old_status), status);
        return false;
    }

    LOG(WARNING) << kSms << "enter safemode";
    if (!m_zk_adapter->MarkSafeMode()) {
        SetStatusCode(kZKError, status);
        return false;
    }

    m_tablet_manager->Stop();
    DisableQueryTabletNodeTimer();
    DisableTabletNodeGcTimer();
    DisableLoadBalanceTimer();
    return true;
}

void MasterImpl::TryLeaveSafeMode() {
    if (GetMasterStatus() != kIsReadonly) {
        return;
    }
    double tablet_locality_ratio = LiveNodeTabletRatio();
    LOG(INFO) << "tablet locality ratio: " << tablet_locality_ratio;
    if (tablet_locality_ratio >= FLAGS_tera_safemode_tablet_locality_ratio) {
        LeaveSafeMode();
    }
}

bool MasterImpl::LeaveSafeMode(StatusCode* status) {
    MasterStatus old_status;
    if (!SetMasterStatus(kIsRunning, &old_status)) {
        SetStatusCode(static_cast<StatusCode>(old_status), status);
        return false;
    }

    LOG(WARNING) << kSms << "leave safemode";
    if (!m_zk_adapter->UnmarkSafeMode()) {
        SetStatusCode(kZKError, status);
        return false;
    }

    LoadAllDeadNodeTablets();

    m_tablet_manager->Init();
    EnableQueryTabletNodeTimer();
    EnableTabletNodeGcTimer();
    EnableLoadBalanceTimer();

    std::vector<TabletNodePtr> node_array;
    m_tabletnode_manager->GetAllTabletNodeInfo(&node_array);
    for (uint32_t i = 0; i < node_array.size(); i++) {
        TabletNodePtr node = node_array[i];
        if (node->GetState() == kWaitKick) {
            KickTabletNode(node);
        }
    }

    return true;
}

void MasterImpl::LoadAllOffLineTablets() {
    std::vector<TabletPtr> all_tablet_list;
    m_tablet_manager->ShowTable(NULL, &all_tablet_list);

    std::vector<TabletPtr>::iterator it;
    for (it = all_tablet_list.begin(); it != all_tablet_list.end(); ++it) {
        TabletPtr tablet = *it;
        if (tablet->GetStatus() == kTableOffLine) {
            LOG(INFO) << "try move, " << tablet;
            TryLoadTablet(tablet);
        }
    }
}

void MasterImpl::LoadAllDeadNodeTablets() {
    std::vector<TabletPtr> all_tablet_list;
    m_tablet_manager->ShowTable(NULL, &all_tablet_list);

    std::vector<TabletPtr>::iterator it;
    for (it = all_tablet_list.begin(); it != all_tablet_list.end(); ++it) {
        TabletPtr tablet = *it;
        if (tablet->GetStatus() != kTableOffLine) {
            continue;
        }
        TabletNodePtr node;
        if (m_tabletnode_manager->FindTabletNode(tablet->GetServerAddr(), &node)
            && node->GetState() == kReady) {
            continue;
        }
        LOG(INFO) << "try move, " << tablet;
        TryLoadTablet(tablet);
    }
}

void MasterImpl::MoveOffLineTablets(const std::vector<TabletPtr>& tablet_list) {
    std::vector<TabletPtr>::const_iterator it;
    for (it = tablet_list.begin(); it != tablet_list.end(); ++it) {
        TabletPtr tablet = *it;
        if (tablet->GetStatus() == kTableOffLine) {
            LOG(INFO) << "try move, " << tablet;
            TryLoadTablet(tablet);
        }
    }
}

void MasterImpl::TryKickTabletNode(const std::string& tabletnode_addr) {
    if (!FLAGS_tera_master_kick_tabletnode_enabled) {
        LOG(INFO) << "will not kick tabletnode " << tabletnode_addr;
        return;
    }
    LOG(INFO) << "try kick tabletnode " << tabletnode_addr << " ...";
//    Closure<void>* callback =
//        NewClosure(this, &MasterImpl::KickTabletNodeAsync, tabletnode_addr);
//    m_thread_pool->AddTask(callback);

    TabletNodePtr tabletnode;
    if (!m_tabletnode_manager->FindTabletNode(tabletnode_addr, &tabletnode)) {
        LOG(WARNING) << "cancel kick tabletnode " << tabletnode_addr << " has been removed";
        return;
    }

    NodeState old_state;
    if (!tabletnode->SetState(kWaitKick, &old_state)) {
        LOG(WARNING) << "cancel kick tabletnode " << tabletnode_addr
            << " state: " << StatusCodeToString(old_state);
        return;
    }
    KickTabletNode(tabletnode);
}

void MasterImpl::KickTabletNode(TabletNodePtr node) {
    // avoid massive kick
    static Mutex mutex;
    {
        MutexLock lock(&mutex);
        MasterStatus status = GetMasterStatus();
        if (status == kIsReadonly) {
            LOG(WARNING) << "cancel kick tabletnode " << node->m_addr
                << ", master state: " << StatusCodeToString(status);
            return;
        }
        TryEnterSafeMode();
    }

    NodeState old_state;
    if (!node->SetState(kOnKick, &old_state)) {
        LOG(WARNING) << "cancel kick, tabletnode " << node->m_addr
            << " state: " << StatusCodeToString(old_state);
        return;
    }
    if (!m_zk_adapter->KickTabletServer(node->m_addr, node->m_uuid)) {
        LOG(FATAL) << "Unable to kick tabletnode: " << node->m_addr;
    }
}

double MasterImpl::LiveNodeTabletRatio() {
    std::vector<TabletPtr> all_tablet_list;
    m_tablet_manager->ShowTable(NULL, &all_tablet_list);
    uint64_t tablet_num = all_tablet_list.size();
    if (tablet_num == 0) {
        return 1.0;
    }

    std::map<std::string, std::vector<TabletPtr> > node_tablet_list;
    std::vector<TabletPtr>::iterator it;
    for (it = all_tablet_list.begin(); it != all_tablet_list.end(); ++it) {
        TabletPtr tablet = *it;
        node_tablet_list[tablet->GetServerAddr()].push_back(tablet);
    }

    uint64_t live_tablet_num = 0;
    std::vector<TabletNodePtr> all_node_list;
    m_tabletnode_manager->GetAllTabletNodeInfo(&all_node_list);
    std::vector<TabletNodePtr>::iterator node_it = all_node_list.begin();
    for (; node_it != all_node_list.end(); ++node_it) {
        TabletNodePtr node = *node_it;
        if (node->GetState() != kReady) {
            continue;
        }
        const std::string& addr = node->GetAddr();
        const std::vector<TabletPtr>& tablet_list = node_tablet_list[addr];
        live_tablet_num += tablet_list.size();
    }
    return (double)live_tablet_num / tablet_num;
}

//////////  table operation ////////////

bool MasterImpl::LoadTabletSync(const TabletMeta& meta,
                                const TableSchema& schema,
                                StatusCode* status) {
    TabletNodePtr node;
    if (!m_tabletnode_manager->FindTabletNode(meta.server_addr(), &node)) {
        SetStatusCode(kTabletNodeOffLine, status);
        return false;
    }

    tabletnode::TabletNodeClient node_client(meta.server_addr(),
                                             FLAGS_tera_master_load_rpc_timeout);

    LoadTabletRequest request;
    LoadTabletResponse response;
    request.set_tablet_name(meta.table_name());
    request.set_sequence_id(m_this_sequence_id.Inc());
    request.mutable_key_range()->CopyFrom(meta.key_range());
    request.set_path(meta.path());
    request.mutable_schema()->CopyFrom(schema);
    request.set_session_id(node->m_uuid);

    if (node_client.LoadTablet(&request, &response)
        && response.status() == kTabletNodeOk) {
        return true;
    }
    SetStatusCode(response.status(), status);
    return false;
}

void MasterImpl::LoadTabletAsync(TabletPtr tablet, LoadClosure* done, uint64_t) {
    tabletnode::TabletNodeClient node_client(tablet->GetServerAddr(),
                                            FLAGS_tera_master_load_rpc_timeout);
    LoadTabletRequest* request = new LoadTabletRequest;
    LoadTabletResponse* response = new LoadTabletResponse;
    request->set_tablet_name(tablet->GetTableName());
    request->set_sequence_id(m_this_sequence_id.Inc());
    request->mutable_key_range()->set_key_start(tablet->GetKeyStart());
    request->mutable_key_range()->set_key_end(tablet->GetKeyEnd());
    request->set_path(tablet->GetPath());
    request->mutable_schema()->CopyFrom(tablet->GetSchema());
    request->set_session_id(tablet->GetServerId());

    TablePtr table = tablet->GetTable();
    std::vector<uint64_t> snapshot_id;
    std::vector<uint64_t> snapshot_seq;
    table->ListSnapshot(&snapshot_id);
    tablet->ListSnapshot(&snapshot_seq);
    assert(snapshot_id.size() == snapshot_seq.size());
    for (uint32_t i = 0; i < snapshot_id.size(); ++i) {
        request->add_snapshots_id(snapshot_id[i]);
        request->add_snapshots_sequence(snapshot_seq[i]);
    }
    TabletMeta meta;
    tablet->ToMeta(&meta);
    CHECK(meta.parent_tablets_size() <= 2)
        << "too many parents tablets: " << meta.parent_tablets_size();
    for (int32_t i = 0; i < meta.parent_tablets_size(); ++i) {
        request->add_parent_tablets(meta.parent_tablets(i));
    }

    LOG(INFO) << "LoadTabletAsync id: " << request->sequence_id() << ", "
        << tablet;
    node_client.LoadTablet(request, response, done);
}

void MasterImpl::LoadTabletCallback(TabletPtr tablet, int32_t retry,
                                    LoadTabletRequest* request,
                                    LoadTabletResponse* response, bool failed,
                                    int error_code) {
    CHECK(tablet->GetStatus() == kTableOnLoad);
    StatusCode status = response->status();
    delete request;
    delete response;
    const std::string& server_addr = tablet->GetServerAddr();

    // server down
    TabletNodePtr node;
    if (!m_tabletnode_manager->FindTabletNode(server_addr, &node)) {
        LOG(ERROR) << "fail to load tablet: server down, " << tablet;
        tablet->SetStatusIf(kTableOffLine, kTableOnLoad);
        ProcessOffLineTablet(tablet);
        TryLoadTablet(tablet, server_addr);
        return;
    }

    // server restart
    if (node->m_uuid != tablet->GetServerId()) {
        LOG(ERROR) << "fail to load tablet: server restart, " << tablet;
        tablet->SetStatusIf(kTableOffLine, kTableOnLoad);
        ProcessOffLineTablet(tablet);
        TryLoadTablet(tablet, server_addr);
        return;
    }

    // success
    if (!failed && (status == kTabletNodeOk || status == kTabletReady)) {
        LOG(INFO) << "load tablet success, " << tablet;
        tablet->SetStatusIf(kTableReady, kTableOnLoad);
        if (tablet->GetTableName() == FLAGS_tera_master_meta_table_name) {
            CHECK(tablet->GetPath() == FLAGS_tera_master_meta_table_path);
            m_zk_adapter->UpdateRootTabletNode(server_addr);
            ResumeMetaOperation();
            return;
        }
        ProcessReadyTablet(tablet);

        // load next
        node->FinishLoad(tablet);
        TabletPtr next_tablet;
        while (node->LoadNextWaitTablet(&next_tablet)) {
            if (next_tablet->SetAddrAndStatusIf(server_addr, kTableOnLoad, kTableOffLine)) {
                next_tablet->SetServerId(node->m_uuid);
                WriteClosure* done =
                    NewClosure(this, &MasterImpl::UpdateMetaForLoadCallback,
                               next_tablet, FLAGS_tera_master_meta_retry_times);
                BatchWriteMetaTableAsync(boost::bind(&Tablet::ToMetaTableKeyValue, next_tablet, _1, _2),
                                         false, done);
                break;
            }
            node->FinishLoad(next_tablet);
        }
        return;
    }

    // fail
    if (failed) {
        LOG(WARNING) << "fail to load tablet: "
            << sofa::pbrpc::RpcErrorCodeToString(error_code) << ", " << tablet;
    } else {
        LOG(WARNING) << "fail to load tablet: " << StatusCodeToString(status)
            << ", " << tablet;
    }

    // abort
    if (!failed && status == kTabletOnLoad) {
        // extend max retry times when tablet need repair
        if (retry > FLAGS_tera_master_load_slow_retry_times) {
            LOG(ERROR) << kSms << "abort LoadTablet: try unload, " << tablet;
            UnloadClosure* done =
                NewClosure(this, &MasterImpl::UnloadTabletCallback, tablet,
                           FLAGS_tera_master_impl_retry_times);
            UnloadTabletAsync(tablet, done);
            return;
        }
        if (retry > FLAGS_tera_master_impl_retry_times && retry % 10 == 0) {
            LOG(ERROR) << kSms << "slow load, retry: " << retry << ", " << tablet;
        }
    } else if (retry > FLAGS_tera_master_impl_retry_times) {
        LOG(ERROR) << kSms << "abort LoadTablet: try unload, " << tablet;
        UnloadClosure* done =
            NewClosure(this, &MasterImpl::UnloadTabletCallback, tablet,
                       FLAGS_tera_master_impl_retry_times);
        UnloadTabletAsync(tablet, done);
        return;
    }

    // retry
    boost::function<void ()> closure =
        boost::bind(&MasterImpl::RetryLoadTablet, this, tablet, retry + 1);
    m_thread_pool->DelayTask(
        FLAGS_tera_master_control_tabletnode_retry_period, closure);
}

bool MasterImpl::UnloadTabletSync(const std::string& table_name,
                                  const std::string& key_start,
                                  const std::string& key_end,
                                  const std::string& server_addr,
                                  StatusCode* status) {
    VLOG(5) << "UnloadTabletSync() for " << table_name << " ["
        << DebugString(key_start) << ", " << DebugString(key_end) << "]";
    tabletnode::TabletNodeClient node_client(server_addr,
                                                  FLAGS_tera_master_unload_rpc_timeout);

    UnloadTabletRequest request;
    UnloadTabletResponse response;
    request.set_sequence_id(m_this_sequence_id.Inc());
    request.set_tablet_name(table_name);
    request.mutable_key_range()->set_key_start(key_start);
    request.mutable_key_range()->set_key_end(key_end);


    if (!node_client.UnloadTablet(&request, &response)
        || response.status() != kTabletNodeOk) {
        SetStatusCode(response.status(), status);
        LOG(ERROR) << "fail to unload table: " << table_name << " ["
            << DebugString(key_start) << ", " << DebugString(key_end) << "]"
            << ", m_status: " << StatusCodeToString(response.status());
        return false;
    }
    return true;
}

void MasterImpl::UnloadTabletAsync(TabletPtr tablet, UnloadClosure* done) {
    tabletnode::TabletNodeClient node_client(tablet->GetServerAddr(),
            FLAGS_tera_master_unload_rpc_timeout);
    UnloadTabletRequest* request = new UnloadTabletRequest;
    UnloadTabletResponse* response = new UnloadTabletResponse;
    request->set_sequence_id(m_this_sequence_id.Inc());
    request->set_tablet_name(tablet->GetTableName());
    request->mutable_key_range()->set_key_start(tablet->GetKeyStart());
    request->mutable_key_range()->set_key_end(tablet->GetKeyEnd());
    LOG(INFO) << "UnloadTabletAsync id: " << request->sequence_id() << ", "
        << tablet;
    node_client.UnloadTablet(request, response, done);
}

void MasterImpl::UnloadTabletCallback(TabletPtr tablet, int32_t retry,
                                      UnloadTabletRequest* request,
                                      UnloadTabletResponse* response,
                                      bool failed, int error_code) {
    CHECK(tablet->GetStatus() == kTableUnLoading
          || tablet->GetStatus() == kTableOnLoad
          || tablet->GetStatus() == kTableOnSplit);
    StatusCode status = response->status();
    delete request;
    delete response;

    // tablet server addr may change later, so copy one
    std::string server_addr = tablet->GetServerAddr();

    // server down
    TabletNodePtr node;
    if (!m_tabletnode_manager->FindTabletNode(server_addr, &node)) {
        LOG(ERROR) << "abort UnloadTablet: server down, " << tablet;
        if (tablet->SetAddrAndStatusIf("", kTableOffLine, kTableUnLoading)) {
            ProcessOffLineTablet(tablet);
            TryLoadTablet(tablet);
        } else if (tablet->SetAddrAndStatusIf("", kTableOffLine, kTableOnLoad)) {
            ProcessOffLineTablet(tablet);
            TryLoadTablet(tablet);
        } else {
            CHECK(tablet->GetStatus() == kTableOnSplit);
            ScanClosure* done =
                NewClosure(this, &MasterImpl::ScanMetaCallbackForSplit, tablet);
            ScanMetaTableAsync(tablet->GetTableName(), tablet->GetKeyStart(),
                               tablet->GetKeyEnd(), done);
        }
        return;
    }

    // server restart (only OnLoad tablet care this)
    if (tablet->GetStatus() == kTableOnLoad && node->m_uuid != tablet->GetServerId()) {
        LOG(ERROR) << "abort UnloadTablet: server restart, " << tablet;
        tablet->SetStatusIf(kTableOffLine, kTableOnLoad);
        ProcessOffLineTablet(tablet);
        TryLoadTablet(tablet, server_addr);
        return;
    }

    // success
    if (!failed && (status == kTabletNodeOk || status == kKeyNotInRange)) {
        LOG(INFO) << "unload tablet success, " << tablet;
        if (tablet->SetStatusIf(kTableOffLine, kTableUnLoading)) {
            ProcessOffLineTablet(tablet);
            // unload success, try load
            TryLoadTablet(tablet);
        } else if (tablet->SetStatusIf(kTableOffLine, kTableOnLoad)) {
            ProcessOffLineTablet(tablet);
            // load fail but unload success, try reload
            TryLoadTablet(tablet);

            // load next tablet
            node->FinishLoad(tablet);
            TabletPtr next_tablet;
            while (node->LoadNextWaitTablet(&next_tablet)) {
                if (next_tablet->SetAddrAndStatusIf(server_addr, kTableOnLoad, kTableOffLine)) {
                    next_tablet->SetServerId(node->m_uuid);
                    WriteClosure* done =
                        NewClosure(this, &MasterImpl::UpdateMetaForLoadCallback,
                                   next_tablet, FLAGS_tera_master_meta_retry_times);
                    BatchWriteMetaTableAsync(boost::bind(&Tablet::ToMetaTableKeyValue, next_tablet, _1, _2),
                                             false, done);
                    break;
                }
                node->FinishLoad(next_tablet);
            }
        } else {
            CHECK(tablet->GetStatus() == kTableOnSplit);
            // don't know split result, scan meta to determine the result
            ScanClosure* done =
                NewClosure(this, &MasterImpl::ScanMetaCallbackForSplit, tablet);
            ScanMetaTableAsync(tablet->GetTableName(), tablet->GetKeyStart(),
                               tablet->GetKeyEnd(), done);

            // split next tablet
            TabletNodePtr node;
            if (m_tabletnode_manager->FindTabletNode(server_addr, &node)
                && node->m_uuid == tablet->GetServerId()) {
                node->FinishSplit(tablet);
                TabletPtr next_tablet;
                while (node->SplitNextWaitTablet(&next_tablet)) {
                    if (next_tablet->SetStatusIf(kTableOnSplit, kTableReady)) {
                        next_tablet->SetServerId(node->m_uuid);
                        SplitTabletAsync(next_tablet);
                        break;
                    }
                    node->FinishSplit(next_tablet);
                }
            }
        }
        return;
    }

    // fail
    if (failed) {
        LOG(WARNING) << "fail to unload tablet: "
            << sofa::pbrpc::RpcErrorCodeToString(error_code) << ", " << tablet;
    } else {
        LOG(WARNING) << "fail to unload tablet: " << StatusCodeToString(status)
            << ", " << tablet;
    }

    // abort
    if (retry <= 0) {
        LOG(ERROR) << "abort UnloadTablet: kick tabletnode, " << tablet;
        tablet->SetStatusIf(kTableUnLoadFail, kTableUnLoading)
            || tablet->SetStatusIf(kTableLoadFail, kTableOnLoad)
            || tablet->SetStatusIf(kTableSplitFail, kTableOnSplit);
        TryKickTabletNode(tablet->GetServerAddr());
        return;
    }

    // retry
    boost::function<void ()> closure =
        boost::bind(&MasterImpl::RetryUnloadTablet, this, tablet, retry - 1);
    m_thread_pool->DelayTask(
        FLAGS_tera_master_control_tabletnode_retry_period, closure);
}

void MasterImpl::DelSnapshot(const DelSnapshotRequest* request,
                             DelSnapshotResponse* response,
                             google::protobuf::Closure* done) {
    response->set_sequence_id(request->sequence_id());
    MasterStatus master_status = GetMasterStatus();
    if (master_status != kIsRunning) {
        LOG(WARNING) << "master is not ready, m_status = "
            << StatusCodeToString(master_status);
        response->set_status(static_cast<StatusCode>(master_status));
        done->Run();
        return;
    }
    TablePtr table;
    if (!m_tablet_manager->FindTable(request->table_name(), &table)) {
        LOG(WARNING) << "fail to delete snapshot: " << request->table_name()
            << ", table not exist";
        response->set_status(kTableNotFound);
        done->Run();
        return;
    }

    std::vector<TabletPtr> tablets;
    table->GetTablet(&tablets);
    assert(tablets.size());

    for (uint32_t i = 0; i < tablets.size(); ++i) {
        if (!tablets[i]->SetStatusIf(kTabletDelSnapshot, kTableReady)) {
            for (uint32_t j = 0; j < i; ++j) {
                tablets[j]->SetStatusIf(kTableReady, kTabletDelSnapshot);
            }
            response->set_status(kTabletNodeOffLine);
            done->Run();
            return;
        }
    }
    uint64_t snapshot = request->snapshot_id();
    int id = table->DelSnapshot(snapshot);
    if (id < 0) {
        LOG(WARNING) << "fail to delete snapshot: " << request->table_name()
            << ", unknown snapshot " << snapshot;
        response->set_status(kTableNotFound);
        for (uint32_t j = 0; j < tablets.size(); ++j) {
            tablets[j]->SetStatusIf(kTableReady, kTabletDelSnapshot);
        }
        done->Run();
        return;
    }

    for (uint32_t i = 0; i < tablets.size(); i++) {
        tablets[i]->DelSnapshot(id);
    }
    WriteClosure* closure =
        NewClosure(this, &MasterImpl::DelSnapshotCallback,
                table, tablets,
                FLAGS_tera_master_meta_retry_times,
                request, response, done);
    BatchWriteMetaTableAsync(table, tablets, false, closure);
}

void MasterImpl::DelSnapshotCallback(TablePtr table,
                                     std::vector<TabletPtr> tablets,
                                     int32_t retry_times,
                                     const DelSnapshotRequest* rpc_request,
                                     DelSnapshotResponse* rpc_response,
                                     google::protobuf::Closure* rpc_done,
                                     WriteTabletRequest* request,
                                     WriteTabletResponse* response,
                                     bool failed, int error_code) {
    StatusCode status = response->status();
    if (!failed && status == kTabletNodeOk) {
        // all the row status should be the same
        CHECK_GT(response->row_status_list_size(), 0);
        status = response->row_status_list(0);
    }
    delete request;
    delete response;
    if (failed || status != kTabletNodeOk) {
        if (failed) {
            LOG(ERROR) << "fail to del snapshot from meta: "
                << sofa::pbrpc::RpcErrorCodeToString(error_code) << ", "
                << tablets[0] << "...";
        } else {
            LOG(ERROR) << "fail to del snapshot from meta: "
                << StatusCodeToString(status) << ", " << tablets[0] << "...";
        }
        if (retry_times <= 0) {
            /// 写meta失败会导致内存与meta不一致, 没处理
            abort();
            rpc_response->set_status(kMetaTabletError);
            rpc_done->Run();
        } else {
            WriteClosure* done =
                NewClosure(this, &MasterImpl::DelSnapshotCallback, table,
                           tablets, retry_times - 1, rpc_request, rpc_response,
                           rpc_done);
            SuspendMetaOperation(table, tablets, false, done);
        }
        return;
    } else {
        LOG(INFO) << "DelSnapshot " << rpc_request->table_name()
            << ", write meta " << rpc_request->snapshot_id() << " done";
        rpc_response->set_status(kMasterOk);
        rpc_done->Run();
    }
    for (uint32_t j = 0; j < tablets.size(); ++j) {
        tablets[j]->SetStatusIf(kTableReady, kTabletDelSnapshot);
    }
}

void MasterImpl::GetSnapshot(const GetSnapshotRequest* request,
                             GetSnapshotResponse* response,
                             google::protobuf::Closure* done) {
    LOG(INFO) << "MasterImpl GetSnapshot";
    response->set_sequence_id(request->sequence_id());

    MasterStatus master_status = GetMasterStatus();
    if (master_status != kIsRunning) {
        LOG(WARNING) << "master is not ready, m_status = "
            << StatusCodeToString(master_status);
        response->set_status(static_cast<StatusCode>(master_status));
        done->Run();
        return;
    }

    TablePtr table;
    if (!m_tablet_manager->FindTable(request->table_name(), &table)) {
        LOG(WARNING) << "fail to create snapshot: " << request->table_name()
            << ", table not exist";
        response->set_status(kTableNotFound);
        done->Run();
        return;
    }

    SnapshotTask* task = new SnapshotTask;
    table->GetTablet(&task->tablets);

    assert(task->tablets.size());

    task->snapshot_id.resize(task->tablets.size());
    task->request = request;
    task->response = response;
    task->done = done;
    task->table = table;
    task->task_num = 0;
    task->finish_num = 0;
    task->aborted = false;
    MutexLock lock(&task->mutex);
    for (uint32_t i = 0; i < task->tablets.size(); ++i) {
        TabletPtr tablet = task->tablets[i];
        if (!tablet->SetStatusIf(kTabletOnSnapshot, kTableReady)) {
            LOG(INFO) << "will not get snapshot, " << tablet->GetServerAddr()
                << " is not ready";
            task->aborted = true;
            break;
        }
        LOG(INFO) << "Set tablet kTabletOnSnapshot " << tablet->GetPath();
        ++task->task_num;
        SnapshotClosure* closure =
            NewClosure(this, &MasterImpl::GetSnapshotCallback, static_cast<int32_t>(i), task);
        GetSnapshotAsync(tablet, 3000, closure);
    }
    if (task->task_num == 0) {
        LOG(WARNING) << "fail to create snapshot: " << request->table_name()
            << ", all tables kTabletNodeOffLine";
        response->set_status(kTabletNodeOffLine);
        done->Run();
        return;
    }
}

void MasterImpl::GetSnapshotAsync(TabletPtr tablet, int32_t timeout,
                                  SnapshotClosure* done) {

    std::string addr = tablet->GetServerAddr();
    tabletnode::TabletNodeClient node_client(addr, timeout);

    SnapshotRequest* request = new SnapshotRequest;
    SnapshotResponse* response = new SnapshotResponse;
    request->set_sequence_id(m_this_sequence_id.Inc());
    request->set_table_name(tablet->GetTableName());
    request->set_snapshot_id(get_micros());
    request->mutable_key_range()->set_key_start(tablet->GetKeyStart());
    request->mutable_key_range()->set_key_end(tablet->GetKeyEnd());

    LOG(INFO) << "GetSnapshotAsync id: " << request->sequence_id() << ", "
        << "server: " << addr;
    node_client.GetSnapshot(request, response, done);
}

void MasterImpl::GetSnapshotCallback(int32_t tablet_id,
                                     SnapshotTask* task,
                                     SnapshotRequest* master_request,
                                     SnapshotResponse* master_response, bool failed,
                                     int error_code) {
    task->mutex.Lock();
    ++task->finish_num;
    VLOG(6) << "MasterImpl GetSnapshot id= " << tablet_id
        << " finish_num= " << task->finish_num
        << ". Return " << master_response->snapshot_seq();
    if (task->finish_num != task->task_num) {
        if (!failed && master_response->status() == kTabletNodeOk) {
            task->snapshot_id[tablet_id] = master_response->snapshot_seq();
        } else {
            task->aborted = true;
        }
        task->mutex.Unlock();
        return;
    }

    if (failed || task->aborted) {
        LOG(WARNING) << "MasterImpl GetSnapshot fail done";
        for (uint32_t i = 0; i < task->tablets.size(); ++i) {
            VLOG(6) << "Set tablet kTabletOnSnapshot " << task->tablets[i]->GetPath();
            task->tablets[i]->SetStatusIf(kTableReady, kTabletOnSnapshot);
        }
        task->response->set_status(kTabletNodeOffLine);
        task->done->Run();
    } else {
        task->snapshot_id[tablet_id] = master_response->snapshot_seq();
        LOG(INFO) << "MasterImpl GetSnapshot all tablet done";
        int sid = task->table->AddSnapshot(master_request->snapshot_id());
        for (uint32_t i = 0; i < task->tablets.size(); ++i) {
            int tsid = task->tablets[i]->AddSnapshot(task->snapshot_id[i]);
            assert(sid == tsid);
        }
        task->response->set_snapshot_id(master_request->snapshot_id());
        WriteClosure* closure =
            NewClosure(this, &MasterImpl::AddSnapshotCallback,
                    task->table, task->tablets,
                    FLAGS_tera_master_meta_retry_times,
                    task->request, task->response, task->done);
        BatchWriteMetaTableAsync(task->table, task->tablets, false, closure);
    }
    task->mutex.Unlock();
    delete task;
}

void MasterImpl::AddSnapshotCallback(TablePtr table,
                                     std::vector<TabletPtr> tablets,
                                     int32_t retry_times,
                                     const GetSnapshotRequest* rpc_request,
                                     GetSnapshotResponse* rpc_response,
                                     google::protobuf::Closure* rpc_done,
                                     WriteTabletRequest* request,
                                     WriteTabletResponse* response,
                                     bool failed, int error_code) {
    StatusCode status = response->status();
    if (!failed && status == kTabletNodeOk) {
        // all the row status should be the same
        CHECK_GT(response->row_status_list_size(), 0);
        status = response->row_status_list(0);
    }
    delete request;
    delete response;
    for (uint32_t i = 0; i < tablets.size(); ++i) {
        tablets[i]->SetStatusIf(kTableReady, kTabletOnSnapshot);
    }
    if (failed || status != kTabletNodeOk) {
        if (failed) {
            LOG(WARNING) << "fail to write snapshot to meta: "
                << sofa::pbrpc::RpcErrorCodeToString(error_code) << ", "
                << tablets[0] << "...";
        } else {
            LOG(WARNING) << "fail to write snapshot to meta: "
                << StatusCodeToString(status) << ", " << tablets[0] << "...";
        }
        if (retry_times <= 0) {
            rpc_response->set_status(kMetaTabletError);
            rpc_done->Run();
        } else {
            WriteClosure* done =
                NewClosure(this, &MasterImpl::AddSnapshotCallback, table,
                           tablets, retry_times - 1, rpc_request, rpc_response,
                           rpc_done);
            SuspendMetaOperation(table, tablets, false, done);
        }
        return;
    }
    LOG(INFO) << "Snapshot " << rpc_request->table_name()
        << ", write meta " << rpc_response->snapshot_id() << " done";
    rpc_response->set_status(kMasterOk);
    rpc_done->Run();
}

void MasterImpl::ReleaseSnpashot(TabletPtr tablet, uint64_t snapshot) {
    std::string addr = tablet->GetServerAddr();
    tabletnode::TabletNodeClient node_client(addr, 3000);

    ReleaseSnapshotRequest* request = new ReleaseSnapshotRequest;
    ReleaseSnapshotResponse* response = new ReleaseSnapshotResponse;
    request->set_sequence_id(m_this_sequence_id.Inc());
    request->set_table_name(tablet->GetTableName());
    request->set_snapshot_id(snapshot);
    request->mutable_key_range()->set_key_start(tablet->GetKeyStart());
    request->mutable_key_range()->set_key_end(tablet->GetKeyEnd());

    DelSnapshotClosure* done =
        NewClosure(this, &MasterImpl::ReleaseSnapshotCallback);
    LOG(INFO) << "ClearSnapshot id: " << request->sequence_id()
        << ", server: " << addr;
    node_client.ReleaseSnapshot(request, response, done);
}

void MasterImpl::ReleaseSnapshotCallback(ReleaseSnapshotRequest* request,
                                         ReleaseSnapshotResponse* response,
                                         bool failed, int error_code) {
    /// 删掉删不掉无所谓, 不计较~
}

void MasterImpl::ClearUnusedSnapshots(TabletPtr tablet, const TabletMeta& meta) {
    std::vector<uint64_t> snapshots;
    TablePtr table = tablet->GetTable();
    table->ListSnapshot(&snapshots);
#if 0
    std::map<uint64_t, int> snapshot_map;
    for (uint32_t i = 0; i < snapshots.size(); ++i) {
        snapshot_map[snapshots[i]]++;
    }
    for (int32_t i = 0; i < meta.snapshot_list_size(); i++) {
        uint64_t seq = meta.snapshot_list(i);
        if (--snapshot_map[seq] < 1) {
            ClearSnpashot(tablet, seq);
        }
    }
#endif
    std::sort(snapshots.begin(), snapshots.end());
    size_t i = 0;
    for (int j = 0; j < meta.snapshot_list_size(); ++j) {
        uint64_t seq = meta.snapshot_list(j);
        if (i >= snapshots.size() || snapshots[i] != seq) {
            ReleaseSnpashot(tablet, seq);
            continue;
        }
        ++i;
    }
}

void MasterImpl::QueryTabletNodeAsync(std::string addr, int32_t timeout,
                                      bool is_gc, QueryClosure* done) {
    tabletnode::TabletNodeClient node_client(addr, timeout);

    QueryRequest* request = new QueryRequest;
    QueryResponse* response = new QueryResponse;
    request->set_sequence_id(m_this_sequence_id.Inc());

    if (is_gc) {
        request->set_is_gc_query(true);
    }

    VLOG(20) << "QueryAsync id: " << request->sequence_id() << ", "
        << "server: " << addr;
    node_client.Query(request, response, done);
}

void MasterImpl::QueryTabletNodeCallback(std::string addr, QueryRequest* request,
                                         QueryResponse* response, bool failed,
                                         int error_code) {
    TabletNodePtr node;
    if (!m_tabletnode_manager->FindTabletNode(addr, &node)) {
        LOG(WARNING) << "fail to query: server down, id: "
            << request->sequence_id() << ", server: " << addr;
    } else if (failed || response->status() != kTabletNodeOk) {
        if (failed) {
            LOG(WARNING) << "fail to query: "
                << sofa::pbrpc::RpcErrorCodeToString(error_code)
                << ", id: " << request->sequence_id() << ", server: " << addr;
        } else {
            LOG(WARNING) << "fail to query: "
                << StatusCodeToString(response->status())
                << ", id: " << request->sequence_id() << ", server: " << addr;
        }
        int32_t fail_count = node->IncQueryFailCount();
        if (fail_count >= FLAGS_tera_master_kick_tabletnode_query_fail_times) {
            LOG(ERROR) << kSms << "fail to query " << addr
                << " for " << fail_count << " times";
            TryKickTabletNode(addr);
        }
    } else {
        // update tablet meta
        uint32_t meta_num = response->tabletmeta_list().meta_size();
        for (uint32_t i = 0; i < meta_num; i++) {
            const TabletMeta& meta = response->tabletmeta_list().meta(i);
            const TabletCounter& counter = response->tabletmeta_list().counter(i);
            const std::string& table_name = meta.table_name();
            const std::string& key_start = meta.key_range().key_start();
            const std::string& key_end = meta.key_range().key_end();

            TabletPtr tablet;
            if (meta.status() != kTableReady) {
                VLOG(30) << "non-ready tablet: " << meta.table_name()
                    << ", path: " << meta.path()
                    << ", range: [" << DebugString(key_start)
                    << ", " << DebugString(key_end)
                    << "], size: " << meta.table_size()
                    << ", addr: " << meta.server_addr()
                    << ", status: " << meta.status();
            } else if (m_tablet_manager->FindTablet(table_name, key_start, &tablet)
                && tablet->Verify(table_name, key_start, key_end, meta.path(),
                                  meta.server_addr())) {
                tablet->SetSize(meta);
                tablet->SetCounter(counter);
                tablet->SetCompactStatus(meta.compact_status());
                ClearUnusedSnapshots(tablet, meta);
                VLOG(30) << "[query] " << tablet;
            } else {
                VLOG(30) << "fail to match tablet: " << meta.table_name()
                    << ", path: " << meta.path()
                    << ", range: [" << DebugString(key_start)
                    << ", " << DebugString(key_end)
                    << "], size: " << meta.table_size()
                    << ", addr: " << meta.server_addr();
            }
        }

        // update tabletnode info
        timeval update_time;
        gettimeofday(&update_time, NULL);
        TabletNode state;
        state.m_addr = addr;
        state.m_report_status = response->tabletnode_info().status_t();
        state.m_info = response->tabletnode_info();
        state.m_info.set_addr(addr);
        state.m_load = response->tabletnode_info().load();
        state.m_data_size = 0;
        state.m_qps = 0;
        state.m_update_time = update_time.tv_sec * 1000 + update_time.tv_usec / 1000;
        // calculate data_size of tabletnode
        // count both Ready/OnLoad and OffLine tablet
        std::vector<TabletPtr> tablet_list;
        m_tablet_manager->FindTablet(addr, &tablet_list);
        std::vector<TabletPtr>::iterator it;
        for (it = tablet_list.begin(); it != tablet_list.end(); ++it) {
            TabletPtr tablet = *it;
            TabletStatus tablet_status = tablet->GetStatus();
            uint64_t average_qps = tablet->GetAverageCounter().read_rows();
            if (tablet_status == kTableReady || tablet_status == kTableOnLoad
                || tablet_status == kTableOffLine) {
                state.m_data_size += tablet->GetDataSize();
                state.m_qps += average_qps;
                if (state.m_table_size.find(tablet->GetTableName()) != state.m_table_size.end()) {
                    state.m_table_size[tablet->GetTableName()] += tablet->GetDataSize();
                    state.m_table_qps[tablet->GetTableName()] += average_qps;
                } else {
                    state.m_table_size[tablet->GetTableName()] = tablet->GetDataSize();
                    state.m_table_qps[tablet->GetTableName()] = average_qps;
                }
            }
        }
        m_tabletnode_manager->UpdateTabletNode(addr, state);
        node->ResetQueryFailCount();
        if (FLAGS_tera_master_stat_table_enabled && m_stat_table) {
            DumpStatToTable(state);
        }
        VLOG(20) << "query tabletnode [" << addr << "], m_status: "
            << StatusCodeToString(state.m_report_status);
    }
    // if this is a gc query, process it
    if (request->is_gc_query()) {
        ProcessQueryCallbackForGc(response);
    }

    if (0 == m_query_pending_count.Dec()) {
        {
            MutexLock locker(&m_mutex);
            if (m_query_enabled) {
                ScheduleQueryTabletNode();
            } else {
                m_query_tabletnode_timer_id = kInvalidTimerId;
            }
        }

        if (request->is_gc_query()) {
            DoTabletNodeGcPhase2();
        }
    }


    delete request;
    delete response;
}

void MasterImpl::CollectTabletInfoCallback(std::string addr,
                                           std::vector<TabletMeta>* tablet_list,
                                           sem_t* finish_counter, Mutex* mutex,
                                           QueryRequest* request,
                                           QueryResponse* response,
                                           bool failed, int error_code) {
    TabletNodePtr node;
    if (!m_tabletnode_manager->FindTabletNode(addr, &node)) {
        LOG(WARNING) << "fail to query: server down, id: "
            << request->sequence_id() << ", server: " << addr;
    } else if (!failed && response->status() == kTabletNodeOk) {
        mutex->Lock();
        uint32_t meta_num = response->tabletmeta_list().meta_size();
        for (uint32_t i = 0; i < meta_num; i++) {
            const TabletMeta& meta = response->tabletmeta_list().meta(i);
            tablet_list->push_back(meta);
        }
        mutex->Unlock();

        // update tabletnode info
        timeval update_time;
        gettimeofday(&update_time, NULL);
        TabletNode state;
        state.m_addr = addr;
        state.m_report_status = response->tabletnode_info().status_t();
        state.m_info = response->tabletnode_info();
        state.m_info.set_addr(addr);
        state.m_load = response->tabletnode_info().load();
        state.m_data_size = 0;
        state.m_qps = 0;
        state.m_update_time = update_time.tv_sec * 1000 + update_time.tv_usec / 1000;
        // calculate data_size of tabletnode
        for (uint32_t i = 0; i < meta_num; i++) {
            const TabletMeta& meta = response->tabletmeta_list().meta(i);
            state.m_data_size += meta.table_size();
            if (state.m_table_size.find(meta.table_name()) != state.m_table_size.end()) {
                state.m_table_size[meta.table_name()] += meta.table_size();
            } else {
                state.m_table_size[meta.table_name()] = meta.table_size();
            }
        }
        m_tabletnode_manager->UpdateTabletNode(addr, state);
        node->ResetQueryFailCount();
        NodeState old_state;
        node->SetState(kReady, &old_state);
        LOG(INFO) << "query tabletnode [" << addr << "], m_status: "
            << StatusCodeToString(response->tabletnode_info().status_t());
    } else {
        if (failed) {
            LOG(WARNING) << "fail to query: "
                << sofa::pbrpc::RpcErrorCodeToString(error_code)
                << ", id: " << request->sequence_id() << ", server: " << addr;
        } else {
            LOG(WARNING) << "fail to query: "
                << StatusCodeToString(response->status())
                << ", id: " << request->sequence_id() << ", server: " << addr;
        }
        int32_t fail_count = node->IncQueryFailCount();
        if (fail_count >= FLAGS_tera_master_collect_info_retry_times) {
            LOG(ERROR) << kSms << "fail to query " << addr
                << " for " << fail_count << " times";
            TryKickTabletNode(addr);
        } else {
            boost::function<void ()> closure =
                boost::bind(&MasterImpl::RetryCollectTabletInfo, this, addr,
                            tablet_list, finish_counter, mutex);
            m_thread_pool->DelayTask(FLAGS_tera_master_collect_info_retry_period,
                                     closure);
            delete request;
            delete response;
            return;
        }
    }
    sem_post(finish_counter);
    delete request;
    delete response;
}

void MasterImpl::RetryCollectTabletInfo(std::string addr,
                                        std::vector<TabletMeta>* tablet_list,
                                        sem_t* finish_counter, Mutex* mutex) {
    QueryClosure* done =
        NewClosure(this, &MasterImpl::CollectTabletInfoCallback, addr,
                   tablet_list, finish_counter, mutex);
    QueryTabletNodeAsync(addr, FLAGS_tera_master_collect_info_timeout, false, done);
}

void MasterImpl::SplitTabletAsync(TabletPtr tablet) {
    const std::string& table_name = tablet->GetTableName();
    const std::string& server_addr = tablet->GetServerAddr();
    const std::string& key_start = tablet->GetKeyStart();
    const std::string& key_end = tablet->GetKeyEnd();

    tabletnode::TabletNodeClient node_client(server_addr,
            FLAGS_tera_master_split_rpc_timeout);

    SplitTabletRequest* request = new SplitTabletRequest;
    SplitTabletResponse* response = new SplitTabletResponse;
    request->set_sequence_id(m_this_sequence_id.Inc());
    request->set_tablet_name(table_name);
    request->mutable_key_range()->set_key_start(key_start);
    request->mutable_key_range()->set_key_end(key_end);
    request->add_child_tablets(tablet->GetTable()->GetNextTabletNo());
    request->add_child_tablets(tablet->GetTable()->GetNextTabletNo());

    tablet->ToMeta(request->mutable_tablet_meta());
    std::vector<uint64_t> snapshots;
    tablet->GetTable()->ListSnapshot(&snapshots);
    LOG(INFO) << "SplitTabletAsync snapshot num " << snapshots.size();
    Closure<void, SplitTabletRequest*, SplitTabletResponse*, bool, int>* done =
        NewClosure(this, &MasterImpl::SplitTabletCallback, tablet);

    LOG(INFO) << "SplitTabletAsync id: " << request->sequence_id() << ", "
        << tablet;
    node_client.SplitTablet(request, response, done);
}

void MasterImpl::SplitTabletCallback(TabletPtr tablet,
                                     SplitTabletRequest* request,
                                     SplitTabletResponse* response,
                                     bool failed, int error_code) {
    CHECK(tablet->GetStatus() == kTableOnSplit);
    StatusCode status = response->status();
    delete request;
    delete response;
    const std::string& server_addr = tablet->GetServerAddr();

    // fail
    if (failed || (status != kTabletNodeOk && status != kTableNotSupport
                   && status != kMetaTabletError)) {
        if (failed) {
            LOG(WARNING) << "fail to split: "
                << sofa::pbrpc::RpcErrorCodeToString(error_code)
                << ", " << tablet;
        } else {
            LOG(WARNING) << "fail to split: "
                << StatusCodeToString(status) << ", " << tablet;
        }
        UnloadClosure* done =
            NewClosure(this, &MasterImpl::UnloadTabletCallback, tablet,
                       FLAGS_tera_master_impl_retry_times);
        UnloadTabletAsync(tablet, done);
        return;
    }

    // success
    if (status == kTabletNodeOk) {
        // tabletnode unloaded the tablet
        LOG(INFO) << "RPC SplitTablet success";
    } else if (status == kTableNotSupport) {
        // tabletnode refused to split and didn't unload the tablet
        tablet->SetStatusIf(kTableReady, kTableOnSplit);
        ProcessReadyTablet(tablet);
        LOG(ERROR) << "ts refused to split tablet: "
            << StatusCodeToString(status) << ", " << tablet;
    } else {
        CHECK(status == kMetaTabletError);
        // meta table is not ok
        LOG(ERROR) << "fail to split: " << StatusCodeToString(status) << ", "
            << tablet;
    }

    TabletNodePtr node;
    if (m_tabletnode_manager->FindTabletNode(server_addr, &node)
        && node->m_uuid == tablet->GetServerId()) {
        node->FinishSplit(tablet);
        TabletPtr next_tablet;
        while (node->SplitNextWaitTablet(&next_tablet)) {
            if (next_tablet->SetStatusIf(kTableOnSplit, kTableReady)) {
                next_tablet->SetServerId(node->m_uuid);
                SplitTabletAsync(next_tablet);
                break;
            }
            node->FinishSplit(next_tablet);
        }
    }

    if (status == kTableNotSupport) {
        return;
    }

    // scan meta tablet
    if (tablet->GetStatus() == kTableOnSplit) {
        ScanClosure* done =
            NewClosure(this, &MasterImpl::ScanMetaCallbackForSplit, tablet);
        ScanMetaTableAsync(tablet->GetTableName(), tablet->GetKeyStart(),
                           tablet->GetKeyEnd(), done);
    }
}

void MasterImpl::TryLoadTablet(TabletPtr tablet, std::string server_addr) {
    if (!tablet->IsBound()) {
        return;
    }

    const std::string& table_name = tablet->GetTableName();

    if (table_name == FLAGS_tera_master_meta_table_name) {
        CHECK(tablet->GetPath() == FLAGS_tera_master_meta_table_path);
        m_zk_adapter->UpdateRootTabletNode("");
    }

    if (!tablet->GetExpectServerAddr().empty()) {
        server_addr = tablet->GetExpectServerAddr();
    }

    TabletNodePtr node;
    if (!server_addr.empty()
        && !m_tabletnode_manager->FindTabletNode(server_addr, &node)) {
        tablet->SetExpectServerAddr("");

        if (tablet->GetTableName() == FLAGS_tera_master_meta_table_name) {
            server_addr.clear();
        } else if (FLAGS_tera_master_tabletnode_timeout > 0) {
            tablet->SetAddrAndStatusIf(server_addr, kTabletPending, kTableOffLine);
            LOG(INFO) << "load tablet " << tablet << " on " << server_addr
                << " " << FLAGS_tera_master_tabletnode_timeout << "(ms) later";
            boost::function<void ()> closure =
                boost::bind(&MasterImpl::TryMovePendingTablet, this, tablet);
            m_thread_pool->DelayTask(FLAGS_tera_master_tabletnode_timeout, closure);
            return;
        } else if (GetMasterStatus() == kIsRunning) {
            LOG(WARNING) << "give up load " << tablet << " on " << server_addr
                << ": server down, try to pick another server";
            server_addr.clear();
        } else {
            tablet->SetAddrIf(server_addr, kTableOffLine);
            LOG(WARNING) << "give up load " << tablet << " on " << server_addr
                << ": server down, master is in safemode, abort load";
            return;
        }
    }

    while (server_addr.empty()) {
        std::string sche_table_name;
        if (FLAGS_tera_master_load_balance_table_grained
            && table_name != FLAGS_tera_master_meta_table_name) {
            sche_table_name = table_name;
        }

        if (!m_tabletnode_manager->ScheduleTabletNode(m_size_scheduler.get(), sche_table_name,
                                                      false, &server_addr)) {
            // tablet->SetAddrIf("", kTableOffLine);
            LOG(ERROR) << "no available tabletnode, abort load " << tablet;
            return;
        }
        if (!m_tabletnode_manager->FindTabletNode(server_addr, &node)) {
            server_addr.clear();
        }
    }

    // meta table always load immediately
    if (table_name == FLAGS_tera_master_meta_table_name) {
        if (!tablet->GetExpectServerAddr().empty()) {
            node->DoneMoveIn();
            tablet->SetExpectServerAddr("");
        }
        if (tablet->SetAddrAndStatusIf(server_addr, kTableOnLoad, kTableOffLine)) {
            tablet->SetServerId(node->m_uuid);
            LoadClosure* done = NewClosure(this, &MasterImpl::LoadTabletCallback ,
                                           tablet, 0);
            LoadTabletAsync(tablet, done);
        }
        return;
    }

    // other tables may wait in a queue
    if (!node->TryLoad(tablet)) {
        tablet->SetAddrIf(server_addr, kTableOffLine);
        LOG(INFO) << "delay load table " << tablet->GetPath()
            << ", too many tablets are loading on server: "
            << server_addr;
        return;
    }
    if (!tablet->GetExpectServerAddr().empty()) {
        node->DoneMoveIn();
        tablet->SetExpectServerAddr("");
    }

    // abort if status switch to offline (server down / disable)
    if (!tablet->SetAddrAndStatusIf(server_addr, kTableOnLoad, kTableOffLine)) {
        LOG(ERROR) << "error state, abort load tablet, " << tablet;
        node->FinishLoad(tablet);
        TabletPtr next_tablet;
        while (node->LoadNextWaitTablet(&next_tablet)) {
            if (next_tablet->SetAddrAndStatusIf(server_addr, kTableOnLoad, kTableOffLine)) {
                if (!next_tablet->GetExpectServerAddr().empty()) {
                    node->DoneMoveIn();
                    next_tablet->SetExpectServerAddr("");
                }
                next_tablet->SetServerId(node->m_uuid);
                WriteClosure* done =
                    NewClosure(this, &MasterImpl::UpdateMetaForLoadCallback,
                               next_tablet, FLAGS_tera_master_meta_retry_times);
                BatchWriteMetaTableAsync(boost::bind(&Tablet::ToMetaTableKeyValue, next_tablet, _1, _2),
                                         false, done);
                break;
            }
            node->FinishLoad(next_tablet);
        }
        return;
    }

    // if server down here, let split callback take care of status switch
    tablet->SetServerId(node->m_uuid);
    WriteClosure* done =
        NewClosure(this, &MasterImpl::UpdateMetaForLoadCallback, tablet,
                   FLAGS_tera_master_meta_retry_times);
    BatchWriteMetaTableAsync(boost::bind(&Tablet::ToMetaTableKeyValue, tablet, _1, _2),
                             false, done);
    return;
}

void MasterImpl::RetryLoadTablet(TabletPtr tablet, int32_t retry_times) {
    CHECK(tablet->GetStatus() == kTableOnLoad);
    TabletNodePtr node;
    if (!m_tabletnode_manager->FindTabletNode(tablet->GetServerAddr(), &node)) {
        LOG(WARNING) << kSms << "abort load on " << tablet->GetServerAddr()
            << ": server down, " << tablet;
        tablet->SetStatus(kTableOffLine);
        ProcessOffLineTablet(tablet);
        TryLoadTablet(tablet, tablet->GetServerAddr());
        return;
    }

    // server restart
    if (node->m_uuid != tablet->GetServerId()) {
        LOG(ERROR) << "retry LoadTablet: server restart, " << tablet;
        tablet->SetStatusIf(kTableOffLine, kTableOnLoad);
        ProcessOffLineTablet(tablet);
        TryLoadTablet(tablet, tablet->GetServerAddr());
        return;
    }

    LoadClosure* done = NewClosure(this, &MasterImpl::LoadTabletCallback, tablet,
                                   retry_times);
    LoadTabletAsync(tablet, done);
    return;
}

void MasterImpl::RetryUnloadTablet(TabletPtr tablet, int32_t retry_times) {
    // server down
    if (!m_tabletnode_manager->FindTabletNode(tablet->GetServerAddr(), NULL)) {
        LOG(ERROR) << "abort UnloadTablet: server down, " << tablet;
        if (tablet->SetAddrAndStatusIf("", kTableOffLine, kTableUnLoading)) {
            ProcessOffLineTablet(tablet);
            TryLoadTablet(tablet);
        } else if (tablet->SetAddrAndStatusIf("", kTableOffLine, kTableOnLoad)) {
            ProcessOffLineTablet(tablet);
            TryLoadTablet(tablet);
        } else {
            CHECK(tablet->GetStatus() == kTableOnSplit);
            ScanClosure* done =
                NewClosure(this, &MasterImpl::ScanMetaCallbackForSplit, tablet);
            ScanMetaTableAsync(tablet->GetTableName(), tablet->GetKeyStart(),
                               tablet->GetKeyEnd(), done);
        }
        return;
    }

    UnloadClosure* done =
        NewClosure(this, &MasterImpl::UnloadTabletCallback, tablet, retry_times);
    UnloadTabletAsync(tablet, done);
}

bool MasterImpl::TrySplitTablet(TabletPtr tablet) {
    const std::string& server_addr = tablet->GetServerAddr();

    // abort if server down
    TabletNodePtr node;
    if (!m_tabletnode_manager->FindTabletNode(server_addr, &node)) {
        LOG(WARNING) << "abort split on " << server_addr << ": server down";
        return false;
    }

    // delay split
    if (!node->TrySplit(tablet)) {
        LOG(INFO) << "delay split table " << tablet->GetPath()
            << ", too many tablets are splitting on server: " << server_addr;
        return false;
    }
    // abort if status switch to offline (server down / disable)
    if (!tablet->SetStatusIf(kTableOnSplit, kTableReady)) {
        LOG(ERROR) << "error state, abort split table " << tablet->GetPath();
        return false;
    }

    // if server down here, let split callback take care of status switch
    LOG(INFO) << "begin split table " << tablet->GetPath();
    tablet->SetServerId(node->m_uuid);
    SplitTabletAsync(tablet);
    return true;
}

bool MasterImpl::TryMergeTablet(TabletPtr tablet) {
    MutexLock lock(&m_tablet_mutex);
    const std::string& server_addr = tablet->GetServerAddr();

    // abort if server down
    TabletNodePtr node;
    if (!m_tabletnode_manager->FindTabletNode(server_addr, &node)) {
        LOG(WARNING) << "[merge] abort merge on " << server_addr << ": server down";
        return false;
    }

    if (tablet->IsBusy()) {
        LOG(INFO) << "[merge] skip merge, tablet is busy: " << tablet->GetPath();
        return false;
    }

    TabletPtr tablet2;
    if (!m_tablet_manager->PickMergeTablet(tablet, &tablet2) ||
        tablet2->GetStatus() != kTableReady ||
        tablet2->IsBusy()) {
        VLOG(20) << "[merge] merge failed, none proper tablet";
        return false;
    }

    LOG(INFO) << "[merge] begin merge tablet " << tablet->GetPath()
        << " and " << tablet2->GetPath();
    MergeTabletAsync(tablet, tablet2);
    return true;
}

void MasterImpl::MergeTabletAsync(TabletPtr tablet_p1, TabletPtr tablet_p2) {
    if (tablet_p1->SetStatusIf(kTableUnLoading, kTableReady) &&
        tablet_p2->SetStatusIf(kTableUnLoading, kTableReady)) {
        Mutex* mu = new Mutex();
        UnloadClosure* done1 =
            NewClosure(this, &MasterImpl::MergeTabletUnloadCallback, tablet_p1, tablet_p2, mu);
        UnloadClosure* done2 =
            NewClosure(this, &MasterImpl::MergeTabletUnloadCallback, tablet_p2, tablet_p1, mu);
        UnloadTabletAsync(tablet_p1, done1);
        UnloadTabletAsync(tablet_p2, done2);
    } else {
        LOG(WARNING) << "[merge] tablet not ready, merge failed and rollback.";
        tablet_p1->SetStatusIf(kTableReady, kTableUnLoading);
        tablet_p2->SetStatusIf(kTableReady, kTableUnLoading);
    }
}

void MasterImpl::MergeTabletAsyncPhase2(TabletPtr tablet_p1, TabletPtr tablet_p2) {
    leveldb::Env* env = io::LeveldbBaseEnv();
    std::vector<std::string> children;
    std::string tablet_path = FLAGS_tera_tabletnode_path_prefix + tablet_p1->GetPath();
    env->GetChildren(tablet_path, &children);
    tablet_path = FLAGS_tera_tabletnode_path_prefix + tablet_p2->GetPath();
    env->GetChildren(tablet_path, &children);
    for (size_t i = 0; i < children.size(); ++i) {
        leveldb::FileType type = leveldb::kUnknown;
        uint64_t number = 0;
        if (ParseFileName(children[i], &number, &type) &&
            type == leveldb::kLogFile) {
            LOG(ERROR) << "[merge] tablet log not clear, merge failed: " << tablet_path;
            MergeTabletFailed(tablet_p1, tablet_p2);
            return;
        }
    }

    std::string meta_addr;
    if (!m_tablet_manager->GetMetaTabletAddr(&meta_addr)) {
        LOG(ERROR) << "[merge] meta table not ready.";
        MergeTabletFailed(tablet_p1, tablet_p2);
        return;
    }

    WriteTabletRequest* request = new WriteTabletRequest;
    WriteTabletResponse* response = new WriteTabletResponse;
    request->set_sequence_id(m_this_sequence_id.Inc());
    request->set_tablet_name(FLAGS_tera_master_meta_table_name);
    request->set_is_sync(true);
    request->set_is_instant(true);

    // delete the first tablet
    std::string packed_key, packed_value;
    tablet_p1->ToMetaTableKeyValue(&packed_key, &packed_value);
    RowMutationSequence* mu_seq = request->add_row_list();
    mu_seq->set_row_key(packed_key);
    Mutation* mutation = mu_seq->add_mutation_sequence();
    mutation->set_type(kDeleteRow);

    // delete the second tablet
    tablet_p2->ToMetaTableKeyValue(&packed_key, &packed_value);
    mu_seq = request->add_row_list();
    mu_seq->set_row_key(packed_key);
    mutation = mu_seq->add_mutation_sequence();
    mutation->set_type(kDeleteRow);

    // put the new tablet
    TabletMeta new_meta;
    if (tablet_p1->GetKeyStart() == tablet_p2->GetKeyEnd() &&
        tablet_p1->GetKeyStart() != "") {
        tablet_p2->ToMeta(&new_meta);
        new_meta.mutable_key_range()->set_key_end(tablet_p1->GetKeyEnd());
        new_meta.clear_parent_tablets();
        new_meta.add_parent_tablets(leveldb::GetTabletNumFromPath(tablet_p2->GetPath()));
        new_meta.add_parent_tablets(leveldb::GetTabletNumFromPath(tablet_p1->GetPath()));
    } else if (tablet_p1->GetKeyEnd() == tablet_p2->GetKeyStart()) {
        tablet_p1->ToMeta(&new_meta);
        new_meta.mutable_key_range()->set_key_end(tablet_p2->GetKeyEnd());
        new_meta.clear_parent_tablets();
        new_meta.add_parent_tablets(leveldb::GetTabletNumFromPath(tablet_p1->GetPath()));
        new_meta.add_parent_tablets(leveldb::GetTabletNumFromPath(tablet_p2->GetPath()));
    } else {
        LOG(FATAL) << "tablet range error, cannot be merged: "
            << tablet_p1 << ", " << tablet_p2;
    }
    new_meta.set_status(kTableOffLine);
    // load new tablet on server which has larger parent tablet
    new_meta.set_server_addr(
        (tablet_p1->GetDataSize() > tablet_p2->GetDataSize()) ?
        tablet_p1->GetServerAddr() : tablet_p2->GetServerAddr());
    std::string new_path =
        leveldb::GetChildTabletPath(tablet_p1->GetPath(),
                                    tablet_p1->GetTable()->GetNextTabletNo());
    new_meta.set_path(new_path);
    new_meta.set_table_size(tablet_p1->GetDataSize() + tablet_p2->GetDataSize());

    Tablet tablet_c(new_meta, tablet_p1->GetTable());
    tablet_c.ToMetaTableKeyValue(&packed_key, &packed_value);
    mu_seq = request->add_row_list();
    mu_seq->set_row_key(packed_key);
    mutation = mu_seq->add_mutation_sequence();
    mutation->set_type(kPut);
    mutation->set_value(packed_value);

    WriteClosure* done =
        NewClosure(this, &MasterImpl::MergeTabletWriteMetaCallback, new_meta,
                   tablet_p1, tablet_p2, FLAGS_tera_master_meta_retry_times);
    tabletnode::TabletNodeClient meta_node_client(meta_addr);
    meta_node_client.WriteTablet(request, response, done);
}

void MasterImpl::MergeTabletUnloadCallback(TabletPtr tablet, TabletPtr tablet2, Mutex* mutex,
                                           UnloadTabletRequest* request,
                                           UnloadTabletResponse* response,
                                           bool failed, int error_code) {
    mutex->Lock();
    CHECK(tablet->GetStatus() == kTableUnLoading);
    StatusCode status = response->status();
    delete request;
    delete response;

    // tablet server addr may change later, so copy one
    std::string server_addr = tablet->GetServerAddr();

    // server down, reload the other tablet
    TabletNodePtr node;
    if (!m_tabletnode_manager->FindTabletNode(server_addr, &node)) {
        LOG(ERROR) << "[merge] abort UnloadTablet: server down, " << tablet;
        tablet->SetAddrAndStatusIf("", kTableOffLine, kTableUnLoading);
        ProcessOffLineTablet(tablet);
        TryLoadTablet(tablet);
        if (tablet2->GetStatus() == kTableOnMerge) {
            LOG(WARNING) << "[merge] tablet2 unload succ, reload it: " << tablet2;
            mutex->Unlock();
            delete mutex;
            tablet2->SetStatusIf(kTableOffLine, kTableOnMerge);
            ProcessOffLineTablet(tablet2);
            TryLoadTablet(tablet2);
        } else if (tablet2->GetStatus() == kTableUnLoading) {
            LOG(WARNING) << "[merge] tablet2 still unloading: " << tablet2;
            mutex->Unlock();
        } else {
            LOG(WARNING) << "[merge] tablet2 unloading failed: " << tablet2;
            mutex->Unlock();
            delete mutex;
        }
        return;
    }

    // unload success
    if (!failed && (status == kTabletNodeOk || status == kKeyNotInRange)) {
        LOG(INFO) << "[merge] unload tablet success, " << tablet;
        CHECK(tablet->SetStatusIf(kTableOnMerge, kTableUnLoading))
            << "[merge] tablet status not unloading";
        if (tablet2->GetStatus() == kTableOnMerge) {
            LOG(INFO) << "[merge] tablet2 unload succ, continue merge: " << tablet2;
            mutex->Unlock();
            delete mutex;
            MergeTabletAsyncPhase2(tablet, tablet2);
        } else if (tablet2->GetStatus() == kTableUnLoading) {
            // the other tablet have not unload, do nothing
            LOG(INFO) << "[merge] tablet2 still unloading: " << tablet2;
            mutex->Unlock();
        } else {
            LOG(WARNING) << "[merge] tablet2 unloading failed: " << tablet2;
            mutex->Unlock();
            delete mutex;
            tablet->SetStatusIf(kTableOffLine, kTableOnMerge);
            ProcessOffLineTablet(tablet);
            TryLoadTablet(tablet);
        }
        return;
    }

    if (failed) {
        LOG(WARNING) << "[merge] fail to unload tablet: "
            << sofa::pbrpc::RpcErrorCodeToString(error_code) << ", " << tablet;
    } else {
        LOG(WARNING) << "[merge] fail to unload tablet: " << StatusCodeToString(status)
            << ", " << tablet;
    }

    tablet->SetStatusIf(kTableOffLine, kTableUnLoading);
    ProcessOffLineTablet(tablet);
    TryLoadTablet(tablet);
    if (tablet2->GetStatus() == kTableOnMerge) {
        LOG(INFO) << "[merge] tablet2 unload succ, reload it: " << tablet2;
        mutex->Unlock();
        delete mutex;
        tablet2->SetStatusIf(kTableOffLine, kTableOnMerge);
        ProcessOffLineTablet(tablet2);
        TryLoadTablet(tablet2);
    } else if (tablet2->GetStatus() == kTableUnLoading) {
        // the other tablet have not unload, do nothing
        LOG(INFO) << "[merge] tablet2 still unloading: " << tablet2;
        mutex->Unlock();
    } else {
        LOG(WARNING) << "[merge] tablet2 unloading failed, do nothing " << tablet2;
        mutex->Unlock();
        delete mutex;
    }
}

void MasterImpl::MergeTabletWriteMetaCallback(TabletMeta new_meta,
                                              TabletPtr tablet_p1,
                                              TabletPtr tablet_p2,
                                              int32_t retry_times,
                                              WriteTabletRequest* request,
                                              WriteTabletResponse* response,
                                              bool failed, int error_code) {
    StatusCode status = response->status();
    if (!failed && status == kTabletNodeOk) {
        // all the row status should be the same
        CHECK_GT(response->row_status_list_size(), 0);
        status = response->row_status_list(0);
    }
    if (failed || status != kTabletNodeOk) {
        if (failed) {
            LOG(ERROR) << "[merge] fail to add to meta tablet: "
                << sofa::pbrpc::RpcErrorCodeToString(error_code) << ", "
                << new_meta.ShortDebugString();
        } else {
            LOG(ERROR) << "[merge] fail to add to meta tablet: "
                << StatusCodeToString(status) << ", "
                << new_meta.ShortDebugString();
        }
        if (retry_times <= 0) {
            LOG(ERROR) << "[merge] fail to update meta";
            MergeTabletFailed(tablet_p1, tablet_p2);
        } else {
            std::string meta_addr;
            if (m_tablet_manager->GetMetaTabletAddr(&meta_addr)) {
                WriteClosure* done =
                    NewClosure(this, &MasterImpl::MergeTabletWriteMetaCallback, new_meta,
                               tablet_p1, tablet_p2, retry_times - 1);
                tabletnode::TabletNodeClient meta_node_client(meta_addr);
                meta_node_client.WriteTablet(request, response, done);
                return;
            } else {
                LOG(WARNING) << "[merge] meta table not ready.";
                MergeTabletFailed(tablet_p1, tablet_p2);
            }
        }
        delete request;
        delete response;
        return;
    }

    TabletPtr tablet_c;
    tablet_p1->SetStatus(kTableDeleted);
    tablet_p2->SetStatus(kTableDeleted);
    if (tablet_p1->GetKeyStart() == new_meta.key_range().key_start()) {
        m_tablet_manager->DeleteTablet(tablet_p1->GetTableName(), tablet_p1->GetKeyStart());
        m_tablet_manager->AddTablet(new_meta, TableSchema(), &tablet_c);
        m_tablet_manager->DeleteTablet(tablet_p2->GetTableName(), tablet_p2->GetKeyStart());
    } else {
        m_tablet_manager->DeleteTablet(tablet_p2->GetTableName(), tablet_p2->GetKeyStart());
        m_tablet_manager->AddTablet(new_meta, TableSchema(), &tablet_c);
        m_tablet_manager->DeleteTablet(tablet_p1->GetTableName(), tablet_p1->GetKeyStart());
    }
    ProcessOffLineTablet(tablet_c);
    TryLoadTablet(tablet_c);
    delete request;
    delete response;
    LOG(INFO) << "[merge] merge tablet finished, from [" << tablet_p1
        << "] and [" << tablet_p2 << "] to [" << tablet_c << "]";
}

void MasterImpl::MergeTabletFailed(TabletPtr tablet_p1, TabletPtr tablet_p2) {
    CHECK(tablet_p1->GetStatus() == kTableOnMerge);
    CHECK(tablet_p2->GetStatus() == kTableOnMerge);
    LOG(INFO) << "[merge] merge failed, tablets unload succ, reload them: "
        << tablet_p1 << ", " << tablet_p2;
    tablet_p1->SetStatusIf(kTableOffLine, kTableOnMerge);
    ProcessOffLineTablet(tablet_p1);
    TryLoadTablet(tablet_p1);
    tablet_p2->SetStatusIf(kTableOffLine, kTableOnMerge);
    ProcessOffLineTablet(tablet_p2);
    TryLoadTablet(tablet_p2);
}

void MasterImpl::BatchWriteMetaTableAsync(ToMetaFunc meta_entry,
                                          bool is_delete, WriteClosure* done) {
    std::vector<ToMetaFunc> meta_entries;
    meta_entries.push_back(meta_entry);
    BatchWriteMetaTableAsync(meta_entries, is_delete, done);
}

void MasterImpl::BatchWriteMetaTableAsync(TablePtr table,
                                          const std::vector<TabletPtr>& tablets,
                                          bool is_delete, WriteClosure* done) {
    std::vector<ToMetaFunc> meta_entries;
    TablePtr null_ptr;
    if (table != null_ptr) {
        meta_entries.push_back(boost::bind(&Table::ToMetaTableKeyValue, table, _1, _2));
    }
    if (tablets.size() != 0) {
        for (size_t i = 0; i < tablets.size(); ++i) {
            meta_entries.push_back(boost::bind(&Tablet::ToMetaTableKeyValue, tablets[i], _1, _2));
        }
    }
    BatchWriteMetaTableAsync(meta_entries, is_delete, done);
}

void MasterImpl::BatchWriteMetaTableAsync(std::vector<ToMetaFunc> meta_entries,
                                          bool is_delete, WriteClosure* done) {
    VLOG(5) << "WriteMetaTableAsync()";
    std::string meta_addr;
    if (!m_tablet_manager->GetMetaTabletAddr(&meta_addr)) {
        SuspendMetaOperation(meta_entries, is_delete, done);
        return;
    }
    WriteTabletRequest* request = new WriteTabletRequest;
    WriteTabletResponse* response = new WriteTabletResponse;
    request->set_sequence_id(m_this_sequence_id.Inc());
    request->set_tablet_name(FLAGS_tera_master_meta_table_name);
    request->set_is_sync(true);
    request->set_is_instant(true);
    for (size_t i = 0; i < meta_entries.size(); ++i) {
        std::string packed_key;
        std::string packed_value;
        meta_entries[i](&packed_key, &packed_value);
        RowMutationSequence* mu_seq = request->add_row_list();
        mu_seq->set_row_key(packed_key);
        Mutation* mutation = mu_seq->add_mutation_sequence();
        if (!is_delete) {
            mutation->set_type(kPut);
            mutation->set_value(packed_value);
        } else {
            mutation->set_type(kDeleteRow);
        }
    }
    if (request->row_list_size() == 0) {
        delete request;
        delete response;
        return;
    } else {
        LOG(INFO) << "WriteMetaTableAsync id: " << request->sequence_id();
    }

    tabletnode::TabletNodeClient meta_node_client(meta_addr);
    meta_node_client.WriteTablet(request, response, done);
}

void MasterImpl::AddMetaCallback(TablePtr table,
                                 std::vector<TabletPtr> tablets,
                                 int32_t retry_times,
                                 const CreateTableRequest* rpc_request,
                                 CreateTableResponse* rpc_response,
                                 google::protobuf::Closure* rpc_done,
                                 WriteTabletRequest* request,
                                 WriteTabletResponse* response,
                                 bool failed, int error_code) {
    StatusCode status = response->status();
    if (!failed && status == kTabletNodeOk) {
        // all the row status should be the same
        CHECK_GT(response->row_status_list_size(), 0);
        status = response->row_status_list(0);
    }
    delete request;
    delete response;
    if (failed || status != kTabletNodeOk) {
        if (failed) {
            LOG(ERROR) << "fail to add to meta tablet: "
                << sofa::pbrpc::RpcErrorCodeToString(error_code) << ", "
                << tablets[0] << "...";
        } else {
            LOG(ERROR) << "fail to add to meta tablet: "
                << StatusCodeToString(status) << ", " << tablets[0] << "...";
        }
        if (retry_times <= 0) {
            for(size_t i = 0; i < tablets.size(); i++) {
                tablets[i]->SetStatus(kTableDeleted);
                m_tablet_manager->DeleteTablet(tablets[i]->GetTableName(),
                    tablets[i]->GetKeyStart());
            }
            rpc_response->set_status(kMetaTabletError);
            rpc_done->Run();
        } else {
            WriteClosure* done =
                NewClosure(this, &MasterImpl::AddMetaCallback, table,
                           tablets, retry_times - 1, rpc_request, rpc_response,
                           rpc_done);
            SuspendMetaOperation(table, tablets, false, done);
        }
        return;
    }

    rpc_response->set_status(kMasterOk);
    rpc_done->Run();
    LOG(INFO) << "create table " << tablets[0]->GetTableName() << " success";

    for (size_t i = 0; i < tablets.size(); i++) {
        if (tablets[i]->SetStatusIf(kTableOffLine, kTableNotInit)) {
            ProcessOffLineTablet(tablets[i]);
            TryLoadTablet(tablets[i]);
        }
    }
}

void MasterImpl::UpdateTableRecordForDisableCallback(TablePtr table, int32_t retry_times,
                                                     DisableTableResponse* rpc_response,
                                                     google::protobuf::Closure* rpc_done,
                                                     WriteTabletRequest* request,
                                                     WriteTabletResponse* response,
                                                     bool failed, int error_code) {
    StatusCode status = response->status();
    if (!failed && status == kTabletNodeOk) {
        // all the row status should be the same
        CHECK_GT(response->row_status_list_size(), 0);
        status = response->row_status_list(0);
    }
    delete request;
    delete response;
    if (failed || status != kTabletNodeOk) {
        if (failed) {
            LOG(ERROR) << "fail to update meta table: "
                << sofa::pbrpc::RpcErrorCodeToString(error_code) << ", " << table;
        } else {
            LOG(ERROR) << "fail to update meta table: "
                << StatusCodeToString(status) << ", " << table;
        }
        if (retry_times <= 0) {
            LOG(ERROR) << kSms << "abort update meta table, " << table;
            rpc_response->set_status(kMetaTabletError);
            rpc_done->Run();
        } else {
            WriteClosure* done =
                NewClosure(this, &MasterImpl::UpdateTableRecordForDisableCallback,
                           table, retry_times - 1, rpc_response, rpc_done);
            SuspendMetaOperation(boost::bind(&Table::ToMetaTableKeyValue, table, _1, _2),
                                 false, done);
        }
        return;
    }
    LOG(INFO) << "update meta table success, " << table;
    rpc_response->set_status(kMasterOk);
    rpc_done->Run();
}


void MasterImpl::UpdateTableRecordForEnableCallback(TablePtr table, int32_t retry_times,
                                                    EnableTableResponse* rpc_response,
                                                    google::protobuf::Closure* rpc_done,
                                                    WriteTabletRequest* request,
                                                    WriteTabletResponse* response,
                                                    bool failed, int error_code) {
    StatusCode status = response->status();
    if (!failed && status == kTabletNodeOk) {
        // all the row status should be the same
        CHECK_GT(response->row_status_list_size(), 0);
        status = response->row_status_list(0);
    }
    delete request;
    delete response;
    if (failed || status != kTabletNodeOk) {
        if (failed) {
            LOG(ERROR) << "fail to update meta table: "
                << sofa::pbrpc::RpcErrorCodeToString(error_code) << ", " << table;
        } else {
            LOG(ERROR) << "fail to update meta table: "
                << StatusCodeToString(status) << ", " << table;
        }
        if (retry_times <= 0) {
            LOG(ERROR) << kSms << "abort update meta table, " << table;
            rpc_response->set_status(kMetaTabletError);
            rpc_done->Run();
        } else {
            WriteClosure* done =
                NewClosure(this, &MasterImpl::UpdateTableRecordForEnableCallback,
                           table, retry_times - 1, rpc_response, rpc_done);
            SuspendMetaOperation(boost::bind(&Table::ToMetaTableKeyValue, table, _1, _2),
                                 false, done);
        }
        return;
    }
    LOG(INFO) << "update meta table success, " << table;
    rpc_response->set_status(kMasterOk);
    rpc_done->Run();
}


void MasterImpl::UpdateTableRecordForUpdateCallback(TablePtr table, int32_t retry_times,
                                                    UpdateTableResponse* rpc_response,
                                                    google::protobuf::Closure* rpc_done,
                                                    WriteTabletRequest* request,
                                                    WriteTabletResponse* response,
                                                    bool failed, int error_code) {
    StatusCode status = response->status();
    if (!failed && status == kTabletNodeOk) {
        // all the row status should be the same
        CHECK_GT(response->row_status_list_size(), 0);
        status = response->row_status_list(0);
    }
    delete request;
    delete response;
    if (failed || status != kTabletNodeOk) {
        if (failed) {
            LOG(ERROR) << "fail to update meta table: "
                << sofa::pbrpc::RpcErrorCodeToString(error_code) << ", " << table;
        } else {
            LOG(ERROR) << "fail to update meta table: "
                << StatusCodeToString(status) << ", " << table;
        }
        if (retry_times <= 0) {
            LOG(ERROR) << kSms << "abort update meta table, " << table;
            rpc_response->set_status(kMetaTabletError);
            rpc_done->Run();
        } else {
            WriteClosure* done =
                NewClosure(this, &MasterImpl::UpdateTableRecordForUpdateCallback,
                           table, retry_times - 1, rpc_response, rpc_done);
            SuspendMetaOperation(boost::bind(&Table::ToMetaTableKeyValue, table, _1, _2),
                                 false, done);
        }
        return;
    }
    LOG(INFO) << "update meta table success, " << table;
    rpc_response->set_status(kMasterOk);
    rpc_done->Run();
}

void MasterImpl::UpdateTabletRecordCallback(TabletPtr tablet, int32_t retry_times,
                                            WriteTabletRequest* request,
                                            WriteTabletResponse* response,
                                            bool failed, int error_code) {
    StatusCode status = response->status();
    if (!failed && status == kTabletNodeOk) {
        // all the row status should be the same
        CHECK_GT(response->row_status_list_size(), 0);
        status = response->row_status_list(0);
    }
    delete request;
    delete response;
    if (failed || status != kTabletNodeOk) {
        if (failed) {
            LOG(ERROR) << "fail to update meta tablet: "
                << sofa::pbrpc::RpcErrorCodeToString(error_code) << ", " << tablet;
        } else {
            LOG(ERROR) << "fail to update meta tablet: "
                << StatusCodeToString(status) << ", " << tablet;
        }
        if (retry_times <= 0) {
            LOG(ERROR) << kSms << "abort update meta tablet, " << tablet;
        } else {
            WriteClosure* done =
                NewClosure(this, &MasterImpl::UpdateTabletRecordCallback,
                           tablet, retry_times - 1);
            SuspendMetaOperation(boost::bind(&Tablet::ToMetaTableKeyValue, tablet, _1, _2),
                                 false, done);
        }
        return;
    }
    LOG(INFO) << "update meta tablet success, " << tablet;
}

void MasterImpl::UpdateMetaForLoadCallback(TabletPtr tablet, int32_t retry_times,
                                           WriteTabletRequest* request,
                                           WriteTabletResponse* response,
                                           bool failed, int error_code) {
    CHECK(tablet->GetStatus() == kTableOnLoad);
    StatusCode status = response->status();
    if (!failed && status == kTabletNodeOk) {
        // all the row status should be the same
        CHECK_GT(response->row_status_list_size(), 0);
        status = response->row_status_list(0);
    }
    delete request;
    delete response;
    std::string server_addr = tablet->GetServerAddr();
    if (failed || status != kTabletNodeOk) {
        if (failed) {
            LOG(ERROR) << "fail to update meta tablet: "
                << sofa::pbrpc::RpcErrorCodeToString(error_code) << ", " << tablet;
        } else {
            LOG(ERROR) << "fail to update meta tablet: "
                << StatusCodeToString(status) << ", " << tablet;
        }
        if (retry_times <= 0) {
            LOG(ERROR) << kSms << "abort update meta tablet, " << tablet;
            tablet->SetStatusIf(kTableOffLine, kTableOnLoad);
            ProcessOffLineTablet(tablet);
            // load fail, try reload
            TryLoadTablet(tablet, server_addr);

            // load next tablet
            TabletNodePtr node;
            if (m_tabletnode_manager->FindTabletNode(server_addr, &node)
                && node->m_uuid == tablet->GetServerId()) {
                node->FinishLoad(tablet);
                TabletPtr next_tablet;
                while (node->LoadNextWaitTablet(&next_tablet)) {
                    if (next_tablet->SetAddrAndStatusIf(server_addr, kTableOnLoad, kTableOffLine)) {
                        next_tablet->SetServerId(node->m_uuid);
                        WriteClosure* done =
                            NewClosure(this, &MasterImpl::UpdateMetaForLoadCallback,
                                       next_tablet, FLAGS_tera_master_meta_retry_times);
                        BatchWriteMetaTableAsync(boost::bind(&Tablet::ToMetaTableKeyValue, next_tablet, _1, _2),
                                                 false, done);
                        break;
                    }
                    node->FinishLoad(next_tablet);
                }
            }
        } else {
            WriteClosure* done =
                NewClosure(this, &MasterImpl::UpdateMetaForLoadCallback,
                           tablet, retry_times - 1);
            SuspendMetaOperation(boost::bind(&Tablet::ToMetaTableKeyValue, tablet, _1, _2),
                                 false, done);
        }
        return;
    }
    LOG(INFO) << "update meta tablet success, " << tablet;

    // if server down here, let split callback take care of status switch
    LoadClosure* done = NewClosure(this, &MasterImpl::LoadTabletCallback ,
                                   tablet, 0);
    LoadTabletAsync(tablet, done);
}

void MasterImpl::DeleteTableRecordCallback(TablePtr table, int32_t retry_times,
                                           WriteTabletRequest* request,
                                           WriteTabletResponse* response,
                                           bool failed, int error_code) {
    StatusCode status = response->status();
    if (!failed && status == kTabletNodeOk) {
        // all the row status should be the same
        CHECK_GT(response->row_status_list_size(), 0);
        status = response->row_status_list(0);
    }
    delete request;
    delete response;
    if (failed || status != kTabletNodeOk) {
        if (failed) {
            LOG(ERROR) << "fail to delete meta table record: "
                << sofa::pbrpc::RpcErrorCodeToString(error_code) << ", " << table;
        } else {
            LOG(ERROR) << "fail to delete meta table record: "
                << StatusCodeToString(status) << ", " << table;
        }
        if (retry_times <= 0) {
            LOG(ERROR) << kSms << "abort delete meta table record, " << table;
        } else {
            WriteClosure* done =
                NewClosure(this, &MasterImpl::DeleteTableRecordCallback,
                           table, retry_times - 1);
            SuspendMetaOperation(boost::bind(&Table::ToMetaTableKeyValue, table, _1, _2),
                                 true, done);
        }
        return;
    }
    LOG(INFO) << "delete meta table record success, " << table;
}

void MasterImpl::DeleteTabletRecordCallback(TabletPtr tablet, int32_t retry_times,
                                            WriteTabletRequest* request,
                                            WriteTabletResponse* response,
                                            bool failed, int error_code) {
    StatusCode status = response->status();
    if (!failed && status == kTabletNodeOk) {
        // all the row status should be the same
        CHECK_GT(response->row_status_list_size(), 0);
        status = response->row_status_list(0);
    }
    delete request;
    delete response;
    if (failed || status != kTabletNodeOk) {
        if (failed) {
            LOG(ERROR) << "fail to delete meta tablet record: "
                << sofa::pbrpc::RpcErrorCodeToString(error_code) << ", " << tablet;
        } else {
            LOG(ERROR) << "fail to delete meta tablet record: "
                << StatusCodeToString(status) << ", " << tablet;
        }
        if (retry_times <= 0) {
            LOG(ERROR) << kSms << "abort delete meta tablet record, " << tablet;
        } else {
            WriteClosure* done =
                NewClosure(this, &MasterImpl::DeleteTabletRecordCallback,
                           tablet, retry_times - 1);
            SuspendMetaOperation(boost::bind(&Tablet::ToMetaTableKeyValue, tablet, _1, _2),
                                 true, done);
        }
        return;
    }
    LOG(INFO) << "delete meta tablet record success, " << tablet;
    tablet->SetStatus(kTableDeleted);
    m_tablet_manager->DeleteTablet(tablet->GetTableName(), tablet->GetKeyStart());
}

void MasterImpl::ScanMetaTableAsync(const std::string& table_name,
                                    const std::string& tablet_key_start,
                                    const std::string& tablet_key_end,
                                    ScanClosure* done) {
    std::string meta_addr;
    if (!m_tablet_manager->GetMetaTabletAddr(&meta_addr)) {
        SuspendMetaOperation(table_name, tablet_key_start, tablet_key_end, done);
        return;
    }

    ScanTabletRequest* request = new ScanTabletRequest;
    ScanTabletResponse* response = new ScanTabletResponse;
    request->set_sequence_id(m_this_sequence_id.Inc());
    request->set_table_name(FLAGS_tera_master_meta_table_name);
    std::string scan_key_start, scan_key_end;
    MetaTableScanRange(table_name, tablet_key_start, tablet_key_end,
                       &scan_key_start, &scan_key_end);
    request->set_start(scan_key_start);
    request->set_end(scan_key_end);

    LOG(INFO) << "ScanMetaTableAsync id: " << request->sequence_id() << ", "
        << "table: " << table_name << ", range: ["
        << DebugString(tablet_key_start) << ", " << DebugString(tablet_key_end);
    tabletnode::TabletNodeClient meta_node_client(meta_addr);
    meta_node_client.ScanTablet(request, response, done);
}

void MasterImpl::ScanMetaCallbackForSplit(TabletPtr tablet,
                                          ScanTabletRequest* request,
                                          ScanTabletResponse* response,
                                          bool failed, int error_code) {
    CHECK(tablet->GetStatus() == kTableOnSplit);
    delete request;

    if (failed || response->status() != kTabletNodeOk) {
        if (failed) {
            LOG(ERROR) << "fail to scan meta table: "
                << sofa::pbrpc::RpcErrorCodeToString(error_code) << ", " << tablet;
        } else {
            LOG(ERROR) << "fail to scan meta table: "
                << StatusCodeToString(response->status()) << ", " << tablet;
        }
        ScanClosure* done =
            NewClosure(this, &MasterImpl::ScanMetaCallbackForSplit, tablet);
        SuspendMetaOperation(tablet->GetTableName(), tablet->GetKeyStart(),
                             tablet->GetKeyEnd(), done);
        delete response;
        return;
    }

    uint32_t record_size = response->results().key_values_size();
    VLOG(5) << "scan meta table: " << record_size << " records";
    if (record_size > 2 || record_size == 0) {
        LOG(ERROR) << kSms << "split into " << record_size << " pieces, "
            << tablet;
        // TryKickTabletNode(tablet->GetServerAddr());
        WriteClosure* closure =
                NewClosure(this, &MasterImpl::RepairMetaAfterSplitCallback,
                           tablet, response, FLAGS_tera_master_meta_retry_times);
        RepairMetaTableAsync(tablet, response, closure);
        return;
    }

    std::string server_addr = tablet->GetServerAddr();
    const std::string& key_start = tablet->GetKeyStart();
    const std::string& key_end = tablet->GetKeyEnd();

    const KeyValuePair& first_record = response->results().key_values(0);
    TabletMeta first_meta;
    ParseMetaTableKeyValue(first_record.key(), first_record.value(),
                           &first_meta);
    const std::string& first_key_start = first_meta.key_range().key_start();
    const std::string& first_key_end = first_meta.key_range().key_end();

    if (record_size == 1) {
        if (tablet->Verify(first_key_start, first_key_end, first_meta.table_name(),
                           first_meta.path(), first_meta.server_addr())) {
            LOG(WARNING) << "split not complete, " << tablet;
            tablet->SetStatus(kTableOffLine);
            ProcessOffLineTablet(tablet);
            TryLoadTablet(tablet);
            delete response;
        } else {
            LOG(ERROR) << kSms << "split into " << record_size << " pieces, "
                << tablet;
            WriteClosure* closure =
                    NewClosure(this, &MasterImpl::RepairMetaAfterSplitCallback,
                               tablet, response, FLAGS_tera_master_meta_retry_times);
            RepairMetaTableAsync(tablet, response, closure);
        }
        return;
    }

    const KeyValuePair& second_record = response->results().key_values(1);
    TabletMeta second_meta;
    ParseMetaTableKeyValue(second_record.key(), second_record.value(),
                           &second_meta);
    const std::string& second_key_start = second_meta.key_range().key_start();
    const std::string& second_key_end = second_meta.key_range().key_end();

    if (first_key_start != key_start || first_key_end != second_key_start
        || second_key_end != key_end || key_start >= second_key_start
        || (!key_end.empty() && key_end <= second_key_start)
        || (key_end.empty() && second_key_start.empty())) {
        LOG(ERROR) << kSms << "two splits are not successive, " << tablet;
        // TryKickTabletNode(tablet->GetServerAddr());
        WriteClosure* closure =
                NewClosure(this, &MasterImpl::RepairMetaAfterSplitCallback,
                           tablet, response, FLAGS_tera_master_meta_retry_times);
        RepairMetaTableAsync(tablet, response, closure);
        return;
    }
    TabletPtr first_tablet, second_tablet;
    // update second child tablet meta
    second_meta.set_status(kTableOffLine);
    m_tablet_manager->AddTablet(second_meta, TableSchema(), &second_tablet);
    for (int i = 0; i < second_meta.snapshot_list_size(); ++i) {
        second_tablet->AddSnapshot(second_meta.snapshot_list(i));
        LOG(INFO) << "second_tablet add snapshot " << second_meta.snapshot_list(i);
    }

    // delete old tablet
    tablet->SetStatus(kTableDeleted);
    m_tablet_manager->DeleteTablet(tablet->GetTableName(), tablet->GetKeyStart());

    // update first child tablet meta
    first_meta.set_status(kTableOffLine);
    m_tablet_manager->AddTablet(first_meta, TableSchema(), &first_tablet);
    for (int i = 0; i < first_meta.snapshot_list_size(); ++i) {
        first_tablet->AddSnapshot(first_meta.snapshot_list(i));
        LOG(INFO) << "first_tablet add snapshot " << first_meta.snapshot_list(i);
    }

    LOG(INFO) << "try load child tablets, \nfirst: " << first_meta.ShortDebugString()
        << "\nsecond: " << second_meta.ShortDebugString();
    ProcessOffLineTablet(first_tablet);
    TryLoadTablet(first_tablet, server_addr);
    ProcessOffLineTablet(second_tablet);
    TryLoadTablet(second_tablet, server_addr);
    delete response;
}

void MasterImpl::RepairMetaTableAsync(TabletPtr tablet,
                                      ScanTabletResponse* scan_resp,
                                      WriteClosure* done) {
    std::string meta_addr;
    if (!m_tablet_manager->GetMetaTabletAddr(&meta_addr)) {
        SuspendMetaOperation(tablet, scan_resp, done);
        return;
    }

    WriteTabletRequest* request = new WriteTabletRequest;
    WriteTabletResponse* response = new WriteTabletResponse;
    request->set_sequence_id(m_this_sequence_id.Inc());
    request->set_tablet_name(FLAGS_tera_master_meta_table_name);
    request->set_is_sync(true);
    request->set_is_instant(true);
    // first, erase all invalid record
    for (int32_t i = 0; i < scan_resp->results().key_values_size(); i++) {
        const KeyValuePair& record = scan_resp->results().key_values(i);
        RowMutationSequence* mu_seq = request->add_row_list();
        mu_seq->set_row_key(record.key());
        Mutation* mutation = mu_seq->add_mutation_sequence();
        mutation->set_type(kDeleteRow);
    }
    // then, add the correct record
    std::string packed_key;
    std::string packed_value;
    tablet->ToMetaTableKeyValue(&packed_key, &packed_value);
    RowMutationSequence* mu_seq = request->add_row_list();
    mu_seq->set_row_key(packed_key);
    Mutation* mutation = mu_seq->add_mutation_sequence();
    mutation->set_type(kPut);
    mutation->set_value(packed_value);


    LOG(INFO) << "RepairMetaTableAsync id: " << request->sequence_id() << ", "
        << tablet;
    tabletnode::TabletNodeClient meta_node_client(meta_addr);
    meta_node_client.WriteTablet(request, response, done);
}

void MasterImpl::RepairMetaAfterSplitCallback(TabletPtr tablet,
                                              ScanTabletResponse* scan_resp,
                                              int32_t retry_times,
                                              WriteTabletRequest* request,
                                              WriteTabletResponse* response,
                                              bool failed, int error_code) {
    CHECK(tablet->GetStatus() == kTableOnSplit);
    StatusCode status = response->status();
    if (!failed && status == kTabletNodeOk) {
        // all the row status should be the same
        CHECK_GT(response->row_status_list_size(), 0);
        status = response->row_status_list(0);
    }
    delete request;
    delete response;

    if (failed || status != kTabletNodeOk) {
        if (failed) {
            LOG(ERROR) << "fail to repair meta table: "
                << sofa::pbrpc::RpcErrorCodeToString(error_code) << ", " << tablet;
        } else {
            LOG(ERROR) << "fail to repair meta table: "
                << StatusCodeToString(response->status()) << ", " << tablet;
        }
        if (retry_times <= 0) {
            LOG(ERROR) << kSms << "abort repair meta, " << tablet;
            delete scan_resp;
            // we can still repair it at next split
            tablet->SetStatusIf(kTableOffLine, kTableOnSplit);
            ProcessOffLineTablet(tablet);
            TryLoadTablet(tablet);
        } else {
            WriteClosure* done =
                NewClosure(this, &MasterImpl::RepairMetaAfterSplitCallback,
                           tablet, scan_resp, retry_times - 1);
            SuspendMetaOperation(tablet, scan_resp, done);
        }
        return;
    }
    LOG(INFO) << "repair meta success, " << tablet;

    delete scan_resp;
    tablet->SetStatusIf(kTableOffLine, kTableOnSplit);
    ProcessOffLineTablet(tablet);
    TryLoadTablet(tablet);
}

void MasterImpl::SuspendMetaOperation(TablePtr table, const std::vector<TabletPtr>& tablets,
                                      bool is_delete, WriteClosure* done) {
    std::vector<ToMetaFunc> meta_entries;
    TablePtr null_ptr;
    if (table != null_ptr) {
        meta_entries.push_back(boost::bind(&Table::ToMetaTableKeyValue, table, _1, _2));
    }
    for (size_t i = 0; i < tablets.size(); ++i) {
        meta_entries.push_back(boost::bind(&Tablet::ToMetaTableKeyValue, tablets[i], _1, _2));
    }
    SuspendMetaOperation(meta_entries, is_delete, done);
}

void MasterImpl::SuspendMetaOperation(ToMetaFunc meta_entry,
                                      bool is_delete, WriteClosure* done) {
    std::vector<ToMetaFunc> meta_entries;
    meta_entries.push_back(meta_entry);
    SuspendMetaOperation(meta_entries, is_delete, done);
}

void MasterImpl::SuspendMetaOperation(std::vector<ToMetaFunc> meta_entries,
                                      bool is_delete, WriteClosure* done) {
    WriteTask* task = new WriteTask;
    task->m_type = kWrite;
    task->m_done = done;
    task->m_meta_entries = meta_entries;
    task->m_is_delete = is_delete;
    PushToMetaPendingQueue((MetaTask*)task);
}

void MasterImpl::SuspendMetaOperation(const std::string& table_name,
                                      const std::string& tablet_key_start,
                                      const std::string& tablet_key_end,
                                      ScanClosure* done) {
    ScanTask* task = new ScanTask;
    task->m_type = kScan;
    task->m_done = done;
    task->m_table_name = table_name;
    task->m_tablet_key_start = tablet_key_start;
    task->m_tablet_key_end = tablet_key_end;
    PushToMetaPendingQueue((MetaTask*)task);
}

void MasterImpl::SuspendMetaOperation(TabletPtr tablet,
                                      ScanTabletResponse* scan_resp,
                                      WriteClosure* done) {
    RepairTask* task = new RepairTask;
    task->m_type = kRepair;
    task->m_tablet = tablet;
    task->m_done = done;
    task->m_scan_resp = scan_resp;
    PushToMetaPendingQueue((MetaTask*)task);
}

void MasterImpl::PushToMetaPendingQueue(MetaTask* task) {
    bool reload_meta_table = false;
    m_meta_task_mutex.Lock();
    if (m_meta_task_queue.empty()) {
        reload_meta_table = true;
    }
    m_meta_task_queue.push(task);
    m_meta_task_mutex.Unlock();
    if (reload_meta_table) {
        TabletPtr meta_tablet;
        m_tablet_manager->FindTablet(FLAGS_tera_master_meta_table_name, "",
                                     &meta_tablet);
        TryMoveTablet(meta_tablet);
    }
}

void MasterImpl::ResumeMetaOperation() {
    m_meta_task_mutex.Lock();
    while (!m_meta_task_queue.empty()) {
        MetaTask* task = m_meta_task_queue.front();
        if (task->m_type == kWrite) {
            WriteTask* write_task = (WriteTask*)task;
            BatchWriteMetaTableAsync(write_task->m_meta_entries,
                                     write_task->m_is_delete, write_task->m_done);
            delete write_task;
        } else if (task->m_type == kScan) {
            ScanTask* scan_task = (ScanTask*)task;
            ScanMetaTableAsync(scan_task->m_table_name,
                               scan_task->m_tablet_key_start,
                               scan_task->m_tablet_key_end, scan_task->m_done);
            delete scan_task;
        } else if (task->m_type == kRepair) {
            RepairTask* repair_task = (RepairTask*)task;
            RepairMetaTableAsync(repair_task->m_tablet, repair_task->m_scan_resp,
                                 repair_task->m_done);
            delete repair_task;
        }
        m_meta_task_queue.pop();
    }
    m_meta_task_mutex.Unlock();
}

void MasterImpl::TryMoveTablet(TabletPtr tablet, const std::string& server_addr) {
    if (tablet->GetServerAddr() == server_addr) {
        return;
    }
    LOG(INFO) << "Move " << tablet << " from " << tablet->GetServerAddr()
        << " to " << server_addr;
    if (tablet->SetStatusIf(kTableUnLoading, kTableReady)) {
        tablet->SetExpectServerAddr(server_addr);
        TabletNodePtr node;
        if (!server_addr.empty() &&
            m_tabletnode_manager->FindTabletNode(server_addr, &node)) {
            node->PlanToMoveIn();
        }
        UnloadClosure* done =
            NewClosure(this, &MasterImpl::UnloadTabletCallback, tablet,
                       FLAGS_tera_master_impl_retry_times);
        UnloadTabletAsync(tablet, done);
    }
}

void MasterImpl::ProcessOffLineTablet(TabletPtr tablet) {
    if (!tablet->IsBound()) {
        return;
    }
    tablet->SetStatusIf(kTabletDisable, kTableOffLine, kTableDisable)
        || tablet->SetStatusIf(kTabletDisable, kTableOffLine, kTableDeleting);
    if (tablet->SetStatusIf(kTabletDeleting, kTabletDisable, kTableDeleting)) {
        WriteClosure* done =
            NewClosure(this, &MasterImpl::DeleteTabletRecordCallback, tablet,
                       FLAGS_tera_master_meta_retry_times);
        BatchWriteMetaTableAsync(boost::bind(&Tablet::ToMetaTableKeyValue, tablet, _1, _2),
                                 true, done);
    }
}

void MasterImpl::ProcessReadyTablet(TabletPtr tablet) {
    if (tablet->SetStatusIf(kTableUnLoading, kTableReady, kTableDisable)
        || tablet->SetStatusIf(kTableUnLoading, kTableReady, kTableDeleting)) {
        UnloadClosure* done =
            NewClosure(this, &MasterImpl::UnloadTabletCallback, tablet,
                       FLAGS_tera_master_impl_retry_times);
        UnloadTabletAsync(tablet, done);
    }
}

bool MasterImpl::CreateStatTable() {
    master::MasterClient master_client(m_local_addr);

    CreateTableRequest request;
    CreateTableResponse response;
    request.set_sequence_id(0);
    request.set_table_name(FLAGS_tera_master_stat_table_name);
    request.set_user_token(FLAGS_tera_acl_root_token);
    TableSchema* schema = request.mutable_schema();

    schema->set_name(FLAGS_tera_master_stat_table_name);
    schema->set_raw_key(Binary);
    schema->set_split_size(FLAGS_tera_master_stat_table_splitsize);

    LocalityGroupSchema* lg = schema->add_locality_groups();
    lg->set_name("lg0");
    lg->set_store_type(FlashStore);
    lg->set_id(0);

    ColumnFamilySchema* cf = schema->add_column_families();
    cf->set_name("tsinfo");
    cf->set_time_to_live(FLAGS_tera_master_stat_table_ttl);
    cf->set_locality_group("lg0");

    master_client.CreateTable(&request, &response);
    switch (response.status()) {
        case kMasterOk:
            return true;
        case kTableExist:
            return true;
        default:
            return false;
    }
}

void MasterImpl::DumpStatCallBack(RowMutation* mutation) {
    VLOG(15) << "dump stat success:" << mutation->RowKey();
    const ErrorCode& error_code = mutation->GetError();
    if (error_code.GetType() != ErrorCode::kOK) {
        LOG(ERROR) << "exception occured, reason:" << error_code.GetReason();
    }
    delete mutation;
}

void MasterImpl::DumpTabletNodeAddrToTable(const std::string& addr) {
    std::string key = "#" + addr;
    RowMutation* mutation = m_stat_table->NewRowMutation(key);
    mutation->Put("tsinfo", "", "");
    mutation->SetCallBack(&DumpStatCallBack);
    m_stat_table->ApplyMutation(mutation);
}

void MasterImpl::DumpStatToTable(const TabletNode& stat) {
    int64_t cur_ts = get_micros() & 0x00FFFFFFFFFFFFFF;
    uint64_t inv_ts = (1UL << 56) - cur_ts;
    {
        MutexLock lock(&m_stat_table_mutex);
        if (m_ts_stat_update_time[stat.m_addr] == 0) {
            m_stat_table_mutex.Unlock();
            DumpTabletNodeAddrToTable(stat.m_addr);
            m_stat_table_mutex.Lock();
        }
        if (cur_ts - m_ts_stat_update_time[stat.m_addr]
            < FLAGS_tera_master_stat_table_interval * 1000000) {
            return;
        }
        m_ts_stat_update_time[stat.m_addr] = cur_ts;
    }

    char buf[20];
    std::string key, value;
    snprintf(buf, 20, "%16ld", inv_ts);
    key = stat.m_addr + std::string(buf, 16);
    stat.m_info.SerializeToString(&value);

    RowMutation* mutation = m_stat_table->NewRowMutation(key);
    mutation->Put("tsinfo", "", value);
    mutation->SetCallBack(&DumpStatCallBack);
    m_stat_table->ApplyMutation(mutation);
}

void MasterImpl::ScheduleTabletNodeGc() {
    m_mutex.AssertHeld();
    LOG(INFO) << "[gc] ScheduleTabletNodeGcTimer";
    boost::function<void ()> closure =
        boost::bind(&MasterImpl::TabletNodeGc, this);
    m_gc_timer_id = m_thread_pool->DelayTask(
        FLAGS_tera_master_gc_period, closure);
}

void MasterImpl::EnableTabletNodeGcTimer() {
    MutexLock lock(&m_mutex);
    if (m_gc_timer_id == kInvalidTimerId) {
        ScheduleTabletNodeGc();
    }
    m_gc_enabled = true;
}

void MasterImpl::DisableTabletNodeGcTimer() {
    MutexLock lock(&m_mutex);
    if (m_gc_timer_id != kInvalidTimerId) {
        bool non_block = true;
        if (m_thread_pool->CancelTask(m_gc_timer_id, non_block)) {
            m_gc_timer_id = kInvalidTimerId;
        }
    }
    m_gc_enabled = false;
}

void MasterImpl::TabletNodeGc() {
    VLOG(10) << "[gc] TabletNodeGc()";
    MutexLock locker(&m_mutex);

    m_thread_pool->AddTask(boost::bind(&MasterImpl::DoTabletNodeGc, this));
}

void MasterImpl::DoTabletNodeGc() {
    {
        MutexLock lock(&m_mutex);
        if (!m_gc_enabled) {
            m_gc_timer_id = kInvalidTimerId;
            return;
        }
    }

    int64_t start_ts = get_micros();
    m_gc_live_files.clear();
    m_gc_tablets.clear();

    std::vector<TablePtr> tables;

    m_tablet_manager->ShowTable(&tables, NULL);
    for (size_t i = 0; i < tables.size(); ++i) {
        if (tables[i]->GetStatus() != kTableEnable ||
            tables[i]->GetTableName() == FLAGS_tera_master_meta_table_name) {
            // table not ready and skip metatable
            continue;
        }
        GcTabletSet& tablet_set = m_gc_tablets[tables[i]->GetTableName()];
        if (!tables[i]->GetTabletsForGc(&tablet_set.first, &tablet_set.second)) {
            // tablet not ready or there is none dead tablets
            m_gc_tablets.erase(tables[i]->GetTableName());
            continue;
        }
    }

    CollectDeadTabletsFiles();

    LOG(INFO) << "[gc] DoTabletNodeGc: collect all files, cost: "
        << (get_micros() - start_ts) / 1000 << "ms.";

    if (m_gc_tablets.size() == 0) {
        LOG(INFO) << "[gc] do not need gc this time.";
        MutexLock lock(&m_mutex);
        if (m_gc_enabled) {
            ScheduleTabletNodeGc();
        } else {
            m_gc_timer_id = kInvalidTimerId;
        }
        return;
    }

    MutexLock lock(&m_mutex);
    m_gc_query_enable = true;
}

void MasterImpl::DoTabletNodeGcPhase2() {
    bool is_success = true;
    std::map<std::string, GcTabletSet>::iterator it = m_gc_tablets.begin();
    for (; it != m_gc_tablets.end(); ++it) {
        if (it->second.first.size() != 0) {
            VLOG(10) << "[gc] there are tablet not ready: " << it->first;
            is_success = false;
            break;
        }
    }
    if (!is_success) {
        LOG(INFO) << "[gc] gc not success, try next time.";
        MutexLock lock(&m_mutex);
        if (m_gc_enabled) {
            ScheduleTabletNodeGc();
        } else {
            m_gc_timer_id = kInvalidTimerId;
        }
        return;
    }

    int64_t start_ts = get_micros();

    DeleteObsoleteFiles();
    LOG(INFO) << "[gc] DoTabletNodeGcPhase2 finished, cost:"
        << (get_micros() - start_ts) / 1000 << "ms.";

    MutexLock lock(&m_mutex);
    if (m_gc_enabled) {
        ScheduleTabletNodeGc();
    } else {
        m_gc_timer_id = kInvalidTimerId;
    }
}

void MasterImpl::CollectDeadTabletsFiles() {
    std::map<std::string, GcTabletSet>::iterator table_it = m_gc_tablets.begin();
    for (; table_it != m_gc_tablets.end(); ++table_it) {
        std::set<uint64_t>& dead_tablets = table_it->second.second;
        std::set<uint64_t>::iterator tablet_it = dead_tablets.begin();
        for (; tablet_it != dead_tablets.end(); ++tablet_it) {
            CollectSingleDeadTablet(table_it->first, *tablet_it);
        }
    }
}

void MasterImpl::CollectSingleDeadTablet(const std::string& tablename, uint64_t tabletnum) {
    std::string tablepath = FLAGS_tera_tabletnode_path_prefix + tablename;
    std::string tablet_path = leveldb::GetTabletPathFromNum(tablepath, tabletnum);
    leveldb::Env* env = io::LeveldbBaseEnv();
    std::vector<std::string> children;
    env->GetChildren(tablet_path, &children);
    if (children.size() == 0) {
        LOG(INFO) << "[gc] delete empty tablet dir: " << tablet_path;
        env->DeleteDir(tablet_path);
        return;
    }
    for (size_t lg = 0; lg < children.size(); ++lg) {
        std::string lg_path = tablet_path + "/" + children[lg];
        leveldb::FileType type = leveldb::kUnknown;
        uint64_t number = 0;
        if (ParseFileName(children[lg], &number, &type)) {
            LOG(INFO) << "[gc] delete log file: " << lg_path;
            env->DeleteFile(lg_path);
            continue;
        }

        leveldb::Slice rest(children[lg]);
        uint64_t lg_num = 0;
        if (!leveldb::ConsumeDecimalNumber(&rest, &lg_num)) {
            LOG(INFO) << "[gc] skip unknown dir: " << lg_path;
            continue;
        }

        std::vector<std::string> files;
        env->GetChildren(lg_path, &files);
        if (files.size() == 0) {
            LOG(INFO) << "[gc] delete empty lg dir: " << lg_path;
            env->DeleteDir(lg_path);
            continue;
        }
        for (size_t f = 0; f < files.size(); ++f) {
            std::string file_path = lg_path + "/" + files[f];
            type = leveldb::kUnknown;
            number = 0;
            if (!ParseFileName(files[f], &number, &type) ||
                type != leveldb::kTableFile) {
                // only keep sst, delete rest files
                LOG(INFO) << "[gc] delete obsolete file: " << file_path;
                env->DeleteFile(file_path);
                continue;
            }

            uint64_t full_number = leveldb::BuildFullFileNumber(lg_path, number);
            GcFileSet& file_set = m_gc_live_files[tablename];
            if (file_set.size() == 0) {
                TablePtr table;
                m_tablet_manager->FindTable(tablename, &table);
                file_set.resize(table->GetSchema().locality_groups_size());
                VLOG(10) << "[gc] resize : " << tablename
                    << " fileset lg size: " << file_set.size();
            }
            VLOG(10) << "[gc] " << tablename << " insert live file: " << file_path;
            CHECK(lg_num < file_set.size());
            file_set[lg_num].insert(full_number);
        }
    }
}

void MasterImpl::DeleteObsoleteFiles() {
    leveldb::Env* env = io::LeveldbBaseEnv();
    std::map<std::string, GcFileSet>::iterator table_it = m_gc_live_files.begin();
    for (; table_it != m_gc_live_files.end(); ++table_it) {
        std::string tablepath = FLAGS_tera_tabletnode_path_prefix + table_it->first;
        GcFileSet& file_set = table_it->second;
        for (size_t lg = 0; lg < file_set.size(); ++lg) {
            std::set<uint64_t>::iterator it = file_set[lg].begin();
            for (; it != file_set[lg].end(); ++it) {
                std::string file_path = leveldb::BuildTableFilePath(tablepath, lg, *it);
                LOG(INFO) << "[gc] delete trash table file: " << file_path;
                env->DeleteFile(file_path);
            }
        }
    }
}

void MasterImpl::ProcessQueryCallbackForGc(QueryResponse* response) {
    MutexLock lock(&m_gc_mutex);
    std::set<std::string> gc_table_set;
    for (int i = 0; i < response->inh_live_files_size(); ++i) {
        const InheritedLiveFiles& live = response->inh_live_files(i);
        gc_table_set.insert(live.table_name());
    }

    for (int i = 0; i < response->tabletmeta_list().meta_size(); ++i) {
        const TabletMeta& meta = response->tabletmeta_list().meta(i);
        VLOG(10) << "[gc] try erase live tablet: " << meta.path()
            << ", tablename: " << meta.table_name();
        if (m_gc_tablets.find(meta.table_name()) != m_gc_tablets.end() &&
            gc_table_set.find(meta.table_name()) != gc_table_set.end()) {
            // erase live tablet
            VLOG(10) << "[gc] erase live tablet: " << meta.path();
            uint64_t tabletnum = leveldb::GetTabletNumFromPath(meta.path());
            m_gc_tablets[meta.table_name()].first.erase(tabletnum);
        }
    }

    // erase inherited live files
    for (int i = 0; i < response->inh_live_files_size(); ++i) {
        const InheritedLiveFiles& live = response->inh_live_files(i);
        if (m_gc_live_files.find(live.table_name()) == m_gc_live_files.end()) {
            VLOG(10) << "[gc] table: " << live.table_name() << " skip gc.";
            continue;
        }
        GcFileSet& file_set = m_gc_live_files[live.table_name()];
        int lg_num = live.lg_live_files_size();
        CHECK(static_cast<size_t>(lg_num) == file_set.size())
            << "lg_num should eq " << file_set.size();
        for (int lg = 0; lg < lg_num; ++lg) {
            const LgInheritedLiveFiles& lg_live_files = live.lg_live_files(lg);
            for (int f = 0; f < lg_live_files.file_number_size(); ++f) {
                std::string file_path = leveldb::BuildTableFilePath(
                    live.table_name(), lg, lg_live_files.file_number(f));
                VLOG(10) << "[gc] " << " erase live file: " << file_path;
                file_set[lg].erase(lg_live_files.file_number(f));
            }
        }
    }
}

} // namespace master
} // namespace tera<|MERGE_RESOLUTION|>--- conflicted
+++ resolved
@@ -850,13 +850,6 @@
             TabletPtr tablet = tablet_list[i];
             TabletMeta meta;
             tablet->ToMeta(&meta);
-<<<<<<< HEAD
-            if (table_list.size() > 1) {
-                meta.mutable_key_range()->clear_key_start();
-                meta.mutable_key_range()->clear_key_end();
-            }
-=======
->>>>>>> 7e50ca05
             tablet_meta_list->add_meta()->CopyFrom(meta);
             tablet_meta_list->add_counter()->CopyFrom(tablet->GetCounter());
         }
