--- conflicted
+++ resolved
@@ -742,27 +742,6 @@
     }
     std::sort(logfiles->begin(), logfiles->end());
     uint64_t first_log_num = logfiles->size() ? (*logfiles)[0] : 0;
-<<<<<<< HEAD
-    Log(options_.info_log, "[%s] begin_seq= %lu, first log num= %lu, last num=%lu, log_num=%lu\n",
-        dbname_.c_str(), begin_num, first_log_num, last_number, logfiles->size());
-    /* case 1
-     *                                            @begin_num(not in sst)
-     *       |->      records in sst            <-|->          records in log           <-|
-     *range: [start ------------------------------------------------------------------ end]
-     *              ^         ^                     ^
-     *              001.log   last_number.log       first_log_num.log
-     */
-
-    /* case 2
-     *                                            @begin_num(not in sst)
-     *       |->      records in sst            <-|->          records in log           <-|
-     *range: [start ------------------------------------------------------------------ end]
-     *              ^         ^
-     *              001.log   last_number.log
-     */
-    if ((last_number > 0 && first_log_num > begin_num)   // case 1
-        || (logfiles->size() == 0 && last_number > 0)) { // case 2
-=======
     /*
      *                                             @begin_num(not in sst)
      *       |-> records alredy be dumped to sst <-|->   not be dumped        <-|
@@ -775,7 +754,6 @@
      */
     if ((last_number > 0 && first_log_num > begin_num)   // case 1
         || (last_number > 0 && logfiles->size() == 0)) { // case 2
->>>>>>> 15d0ba52
         logfiles->push_back(last_number);
         Log(options_.info_log, "[%s] add log file #%lu", dbname_.c_str(), last_number);
     }
