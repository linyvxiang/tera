import "status_code.proto";
import "table_schema.proto";

package tera;

message KeyRange {
    optional bytes key_start = 1;
    optional bytes key_end = 2;
}

message RowResult {
    repeated KeyValuePair key_values = 3;
}

message BytesList {
    repeated bytes content = 1;
    repeated StatusCode status = 2;
    repeated RowResult row_result = 3;
}

message KeyValuePair {
    required bytes key = 1;
    optional bytes value = 2;
    optional bool del = 3;
    optional bytes column_family = 4;
    optional bytes qualifier = 5;
    optional int64 timestamp = 6;
}

message TabletLocation {
    required KeyRange key_range = 1;
    required string server_addr = 2;
}

message ScanOption {
    optional KeyRange key_range = 1;
    optional int32 max_version = 2;
    optional int64 size_limit = 3; 
    optional bytes start = 4;
    optional bytes end = 5;
    optional string start_family = 6;
    optional bytes start_qualifier = 7;
    optional uint64 snapshot_id = 8;
    optional bool round_down = 9;
}

message TabletCounter {
    optional uint32 low_read_cell = 1;
    optional uint32 scan_rows = 2;
    optional uint32 scan_kvs = 3;
    optional uint32 scan_size = 4;
    optional uint32 read_rows = 5;
    optional uint32 read_kvs = 6;
    optional uint32 read_size = 7;
    optional uint32 write_rows = 8;
    optional uint32 write_kvs = 9;
    optional uint32 write_size = 10;

    optional bool is_on_busy = 15 [default = false];
}

message TableMeta {
    optional string table_name = 1;
    optional TableStatus status = 2;
    optional TableSchema schema = 3;
    repeated uint64 snapshot_list = 4;
    optional uint64 create_time = 5;
    repeated uint64 rollback_snapshot = 6;
}

message TabletMeta {
    required string table_name = 1;
    required string path = 2;
    required KeyRange key_range = 3;
    optional string server_addr = 4;
    optional TabletStatus status = 5;
    optional int64 size_for_split = 6;
    optional bool compress = 7;     // for Compatible
    optional CompactStatus compact_status = 8 [default = kTableNotCompact];
    optional StoreMedium store_medium = 9 [default = DiskStore]; // for Compatible
    repeated uint64 snapshot_list = 11;
    repeated uint64 parent_tablets = 12;
    repeated int64 lg_size = 13;
<<<<<<< HEAD
    optional int64 size = 14;
=======
    repeated uint64 rollback_points = 14;
>>>>>>> cb9f4259
}

message TableMetaList {
    repeated TableMeta meta = 1;
}

message TabletMetaList {
    repeated TabletMeta meta = 1;
    repeated TabletCounter counter = 2;
}

message SdkTabletCookie {
    optional TabletMeta meta = 1;
    optional int64 update_time = 2;
    optional int32 status = 3;
}

message SdkCookie {
    required string table_name = 1;
    repeated SdkTabletCookie tablets = 2;
}<|MERGE_RESOLUTION|>--- conflicted
+++ resolved
@@ -81,11 +81,8 @@
     repeated uint64 snapshot_list = 11;
     repeated uint64 parent_tablets = 12;
     repeated int64 lg_size = 13;
-<<<<<<< HEAD
-    optional int64 size = 14;
-=======
     repeated uint64 rollback_points = 14;
->>>>>>> cb9f4259
+    optional int64 size = 15;
 }
 
 message TableMetaList {
