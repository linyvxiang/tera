import "sofa/pbrpc/rpc_option.proto";
import "status_code.proto";
import "table_schema.proto";
import "table_meta.proto";
import "tabletnode.proto";

package tera;

// tablet operation

message SnapshotRequest {
    optional uint64 sequence_id = 1;
    optional string table_name = 2;
    optional KeyRange key_range = 3;
    optional uint64 snapshot_id = 4;
}

message SnapshotResponse {
    optional uint64 sequence_id = 1;
    optional StatusCode status = 2;
    optional uint64 snapshot_seq = 3;
}

message ReleaseSnapshotRequest {
    optional uint64 sequence_id = 1;
    optional string table_name = 2;
    optional KeyRange key_range = 3;
    optional uint64 snapshot_id = 4;
}

message ReleaseSnapshotResponse {
    optional uint64 sequence_id = 1;
    optional StatusCode status = 2;
    optional uint64 snapshot_id = 3;
}

message SnapshotRollbackRequest {
    optional uint64 sequence_id = 1;
    optional string table_name = 2;
    optional KeyRange key_range = 3;
    optional uint64 snapshot_id = 4;
}

message SnapshotRollbackResponse {
    optional uint64 sequence_id = 1;
    optional StatusCode status = 2;
    optional uint64 rollback_point = 3;
}

message QueryRequest {
    required uint64 sequence_id = 1;
    optional bool is_gc_query = 2;
}

message QueryResponse {
    required uint64 sequence_id = 1;
    required StatusCode status = 2;
    optional TabletNodeInfo tabletnode_info = 3;
    optional TabletMetaList tabletmeta_list = 4;
    repeated InheritedLiveFiles inh_live_files = 5;
}

message UpdateSchemaRequest {
    optional uint64 sequence_id = 1;
    optional TableSchema schema = 2;
}

message UpdateSchemaResponse {
    optional uint64 sequence_id = 1;
    optional StatusCode status = 2;
}

message LoadTabletRequest {
    required uint64 sequence_id = 1;
    required string tablet_name = 2;
    optional KeyRange key_range = 3; 
    optional string path = 4;
    optional string session_id = 6;
    optional TableSchema schema = 8;
    repeated uint64 snapshots_id = 9;
    repeated uint64 snapshots_sequence = 10;
    repeated uint64 parent_tablets = 11;
    repeated Rollback rollbacks = 12;
}

message LoadTabletResponse {
    required StatusCode status = 1;
    required uint64 sequence_id = 2;
}

message UnloadTabletRequest {
    required uint64 sequence_id = 1;
    required string tablet_name = 2;
    required KeyRange key_range = 3;
}

message UnloadTabletResponse {
    required uint64 sequence_id = 1;
    required StatusCode status = 2;
}

message CompactTabletRequest {
    required uint64 sequence_id = 1;
    required string tablet_name = 2;
    required KeyRange key_range = 3;
    optional int32  lg_no = 4;
}

message CompactTabletResponse {
    required uint64 sequence_id = 1;
    required StatusCode status = 2;
    optional CompactStatus compact_status = 3;
    optional int64 compact_size = 4;
}

enum MutationType {
    kPut = 0;
    kDeleteColumn = 1;
    kDeleteColumns = 2;
    kDeleteFamily = 3;
    kDeleteRow = 4;
    kAdd = 5;
    kPutIfAbsent = 6;
    kAppend = 7;
    kAddInt64 = 8;
}

// Put           : family, qualifier, timestamp, value
// DeleteColumn  : family, qualifier, timestamp
// DeleteColumns : family, qualifier, ts_start, ts_end
// DeleteFamily  : family, ts_start, ts_end
// DeleteRow     : ts_start, ts_end
message Mutation {
    required MutationType type = 1;
    optional string family = 2;
    optional bytes qualifier = 3;
    optional int64 timestamp = 4;
    optional bytes value = 5;
    optional int64 ts_start = 6;
    optional int64 ts_end = 7;
    optional int32 ttl = 8 [default = -1]; // -1 : 表示此key永不过期, 在TS中会存储过期时间为INT64_MAX.
}

message RowMutationSequence {
    required bytes row_key = 1;
    repeated Mutation mutation_sequence = 2;
}

message WriteTabletRequest {
    optional uint64 sequence_id = 1;
    required string tablet_name = 2;    
    //repeated KeyValuePair pair_list = 3;  // for compatible
    optional bool is_sync = 4 [default = false];
    optional bool is_instant = 5 [default = false];
    repeated RowMutationSequence row_list = 6;
    //optional uint64 session_id = 7 [default = 0];
    optional int64 timestamp = 8 [default = 0];
}

message WriteTabletResponse {
    required StatusCode status = 1;
    optional uint64 sequence_id = 2;
    repeated StatusCode row_status_list = 3;
}

enum CompType {
    Regex = 11;
    SubStr = 12;
    Prefix = 13;
    BinComp = 14;
};

enum Field {
    ValueFilter = 21;
    RowFilter = 22;
    CfFilter = 23;
    QuFilter = 24;
};

enum BinCompOp {
    EQ = 31;
    NE = 32;
    LT = 33;
    LE = 34;
    GT = 35;
    GE = 36;
    UNKNOWN = 39;
};

enum FilterValueType {
    kINT64 = 50;
}

message Filter {
    optional CompType type = 1 [default = BinComp];
    optional BinCompOp bin_comp_op = 2;
    optional Field field = 3 [default = ValueFilter];
    optional bytes content = 4;
    optional bytes ref_value = 5;
    optional FilterValueType value_type = 6; // for value compare/filter
};

message FilterList {
    repeated Filter filter = 1;
};

message TimeRange{
    required int64 ts_start = 1;
    required int64 ts_end = 2;
};

message ColumnFamily {
    required string family_name = 1;
    repeated bytes qualifier_list = 2;
};

message ResultCell {
    required bytes row_key = 1;
    optional string family = 2;
    optional bytes qualifier = 3;
    optional int64 timestamp = 4;
    optional bytes value = 5;
};


message ScanTabletRequest {
    optional uint64 sequence_id = 1;
    optional string table_name = 2;
    //optional KeyRange key_range = 3; 
    optional uint32 max_version = 4;
    optional uint32 buffer_limit = 5 [default = 102400];
    optional bytes start = 6;
    optional bytes end = 7;
    optional string start_family = 8;
    optional bytes  start_qualifier = 9;
    optional int64  start_timestamp = 10;
    repeated ColumnFamily cf_list = 11;
    optional FilterList filter_list = 12;
    optional TimeRange timerange = 13;
    optional uint64 snapshot_id = 14;
    optional bool round_down = 15;
    optional int64 session_id = 16;
    optional bool part_of_session = 17;
    optional int64 timestamp = 18 [default = 0];
    optional int64 timeout = 19;
}

message ScanTabletResponse {
    required StatusCode status = 1;
    optional uint64 sequence_id = 2;
    //repeated KeyValuePair kv_list = 3;
    optional bool complete = 4;
    optional RowResult results = 6;
    optional bytes end = 7;
    optional uint64 results_id = 8;
    optional KeyValuePair next_start_point = 9;
}

message RowReaderInfo {
    required bytes key = 1;
    repeated ColumnFamily cf_list = 2;
    optional TimeRange time_range = 3;
    optional FilterList filter_list = 4;
    optional uint32 max_version = 5;
}

message ReadTabletRequest {
    optional uint64 sequence_id = 1;
    required string tablet_name = 2;
    //repeated bytes key_list = 3; 
    repeated RowReaderInfo row_info_list = 4;
    //repeated KeyValuePair key_values = 5;
    optional uint64 snapshot_id = 6;
    optional int64 timestamp = 7 [default = 0];
    optional int64 client_timeout_ms = 8 [default = 0];
}

message ReadTabletResponse {
    required StatusCode status = 1;
    required uint64 sequence_id = 2;
    optional uint32 success_num = 3;
    optional BytesList detail = 4;
}

message SplitTabletRequest {
    required uint64 sequence_id = 1;
    required string tablet_name = 2;
    required KeyRange key_range = 3;
    optional TabletMeta tablet_meta = 4;
    repeated uint64 child_tablets = 5;
}

message SplitTabletResponse {
    required StatusCode status = 1 [default = kTableMergeError];
    required uint64 sequence_id = 2;
}

message MergeTabletRequest {
    required uint64 sequence_id = 1;
    required string tablet_path_1 = 2;
    required string tablet_path_2 = 3;
    required string tablet_merged_path = 4;
}

message MergeTabletResponse {
    required StatusCode status = 1;
    required uint64 sequence_id = 2;
}

message TsCmdCtrlRequest {
    required uint64 sequence_id = 1;
    required string command = 2;
}

message TsCmdCtrlResponse {
    required uint64 sequence_id = 1;
    required StatusCode status = 2;
}

// RPC interface

service TabletNodeServer {
    rpc LoadTablet(LoadTabletRequest) returns(LoadTabletResponse);
    rpc UnloadTablet(UnloadTabletRequest) returns(UnloadTabletResponse);
    rpc CompactTablet(CompactTabletRequest) returns(CompactTabletResponse);

    rpc ReadTablet(ReadTabletRequest) returns(ReadTabletResponse) {
        //option (sofa.pbrpc.request_compress_type) = CompressTypeGzip;
        //option (sofa.pbrpc.response_compress_type) = CompressTypeGzip;
        //option (sofa.pbrpc.request_compress_type) = CompressTypeSnappy;
        //option (sofa.pbrpc.response_compress_type) = CompressTypeSnappy;
        //option (sofa.pbrpc.request_compress_type) = CompressTypeLZ4;
        //option (sofa.pbrpc.response_compress_type) = CompressTypeLZ4;
    }
    rpc WriteTablet(WriteTabletRequest) returns(WriteTabletResponse) {
        //option (sofa.pbrpc.request_compress_type) = CompressTypeGzip;
    }
    rpc ScanTablet(ScanTabletRequest) returns(ScanTabletResponse) {
        option (sofa.pbrpc.response_compress_type) = CompressTypeLZ4;
    }
    rpc Query(QueryRequest) returns(QueryResponse) {
        //option (sofa.pbrpc.response_compress_type) = CompressTypeGzip;
    }
    rpc GetSnapshot(SnapshotRequest) returns(SnapshotResponse);
    rpc ReleaseSnapshot(ReleaseSnapshotRequest) returns(ReleaseSnapshotResponse);
    rpc Rollback(SnapshotRollbackRequest) returns(SnapshotRollbackResponse);

    rpc SplitTablet(SplitTabletRequest) returns(SplitTabletResponse);
<<<<<<< HEAD

    rpc UpdateSchema(UpdateSchemaRequest) returns(UpdateSchemaResponse);
=======
    rpc CmdCtrl(TsCmdCtrlRequest) returns(TsCmdCtrlResponse);
>>>>>>> b3c4c4a6
}
option cc_generic_services = true;<|MERGE_RESOLUTION|>--- conflicted
+++ resolved
@@ -346,11 +346,8 @@
     rpc Rollback(SnapshotRollbackRequest) returns(SnapshotRollbackResponse);
 
     rpc SplitTablet(SplitTabletRequest) returns(SplitTabletResponse);
-<<<<<<< HEAD
-
+
+    rpc CmdCtrl(TsCmdCtrlRequest) returns(TsCmdCtrlResponse);
     rpc UpdateSchema(UpdateSchemaRequest) returns(UpdateSchemaResponse);
-=======
-    rpc CmdCtrl(TsCmdCtrlRequest) returns(TsCmdCtrlResponse);
->>>>>>> b3c4c4a6
 }
 option cc_generic_services = true;