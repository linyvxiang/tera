--- conflicted
+++ resolved
@@ -46,7 +46,6 @@
     ASSERT_FALSE(IsValidColumnFamilyName("cf0\2"));
 }
 
-<<<<<<< HEAD
 TEST(StringUtilTest, RoundNumberToNDecimalPlaces) {
     ASSERT_EQ(RoundNumberToNDecimalPlaces(33, -1), "(null)");
     ASSERT_EQ(RoundNumberToNDecimalPlaces(33, 10), "(null)");
@@ -65,7 +64,8 @@
     ASSERT_EQ(RoundNumberToNDecimalPlaces(0.1, 6), "0.100000");
     ASSERT_EQ(RoundNumberToNDecimalPlaces(0.01, 6), "0.010000");
     ASSERT_EQ(RoundNumberToNDecimalPlaces(0.000012345678, 6), "0.000012");
-=======
+}
+
 TEST(EditDistance, AllCase) {
     ASSERT_EQ(EditDistance("", ""), 0);
     ASSERT_EQ(EditDistance("", "a"), 1);
@@ -90,7 +90,6 @@
     ASSERT_EQ(EditDistance("abb", "acc"), 2);
     ASSERT_EQ(EditDistance("abc", "op"), 3);
     ASSERT_EQ(EditDistance("abc", "rstuvw"), 6);
->>>>>>> f0c38d52
 }
 
 }
