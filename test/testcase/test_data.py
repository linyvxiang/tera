"""
Copyright (c) 2015, Baidu.com, Inc. All Rights Reserved
Use of this source code is governed by a BSD-style license that can be
found in the LICENSE file.
"""

import nose

import common


@nose.tools.with_setup(common.create_kv_table, common.cleanup)
def test_kv_random_write():
    """
    kv table write
    1. write data set 1
    2. scan & compare
    :return: None
    """
    table_name = 'test'
    dump_file = 'dump.out'
    scan_file = 'scan.out'
    common.run_tera_mark([(dump_file, False)], op='w', table_name='test', random='random',
                         value_size=100, num=5000, key_size=20)
    common.scan_table(table_name=table_name, file_path=scan_file, allversion=True)
    nose.tools.assert_true(common.compare_files(dump_file, scan_file, need_sort=True))


@nose.tools.with_setup(common.create_singleversion_table, common.cleanup)
def test_table_random_write():
    """
    table write simple
    1. write data set 1
    2. scan & compare
    :return: None
    """
    table_name = 'test'
    dump_file = 'dump.out'
    scan_file = 'scan.out'
    common.run_tera_mark([(dump_file, False)], op='w', table_name=table_name, cf='cf0:q,cf1:q', random='random',
                         key_seed=1, value_seed=10, value_size=100, num=10000, key_size=20)
    common.scan_table(table_name=table_name, file_path=scan_file, allversion=False)
    nose.tools.assert_true(common.compare_files(dump_file, scan_file, need_sort=True))


<<<<<<< HEAD
@nose.tools.with_setup(common.create_multiversion_table)
=======
@nose.tools.with_setup(common.create_multiversion_table, common.cleanup)
>>>>>>> 25698609
def test_table_random_write_versions():
    """
    table write w/versions
    1. write data set 1
    2. write data set 2
    3. scan & compare
    :return: None
    """
    table_name = 'test'
    dump_file1 = 'dump1.out'
    dump_file2 = 'dump2.out'
    scan_file = 'scan.out'
<<<<<<< HEAD
    common.run_tera_mark([(dump_file1, False)], op='w', table_name=table_name, cf='cf0:q,cf1:q',
                         random='random', key_seed=1, value_seed=10, value_size=100, num=10000, key_size=20)
    common.run_tera_mark([(dump_file1, True), (dump_file2, False)], op='w', table_name=table_name, cf='cf0:q,cf1:q', random='random',
=======
    common.run_tera_mark([(dump_file1, False), (dump_file2, False)], op='w', table_name=table_name, cf='cf0:q,cf1:q',
                         random='random', key_seed=1, value_seed=10, value_size=100, num=10000, key_size=20)
    common.run_tera_mark([(dump_file1, True)], op='w', table_name=table_name, cf='cf0:q,cf1:q', random='random',
>>>>>>> 25698609
                         key_seed=1, value_seed=11, value_size=100, num=10000, key_size=20)
    common.scan_table(table_name=table_name, file_path=scan_file, allversion=True)
    nose.tools.assert_true(common.compare_files(dump_file1, scan_file, need_sort=True))
    common.scan_table(table_name=table_name, file_path=scan_file, allversion=False)
    nose.tools.assert_true(common.compare_files(dump_file2, scan_file, need_sort=True))


@nose.tools.with_setup(common.create_singleversion_table, common.cleanup)
def test_table_write_delete():
    """
    table write and deletion
    1. write data set 1
    2. delete data set 1
    3. scan & compare
    :return: None
    """
    table_name = 'test'
    scan_file = 'scan.out'
    common.run_tera_mark([], op='w', table_name=table_name, cf='cf0:q,cf1:q', random='random',
                         key_seed=1, value_seed=1, value_size=100, num=10000, key_size=20)
    common.run_tera_mark([], op='d', table_name=table_name, cf='cf0:q,cf1:q', random='random',
                         key_seed=1, value_seed=1, value_size=100, num=10000, key_size=20)
    common.scan_table(table_name=table_name, file_path=scan_file, allversion=True)
    nose.tools.assert_true(common.file_is_empty(scan_file))


@nose.tools.with_setup(common.create_multiversion_table, common.cleanup)
def test_table_write_delete_version():
    """
    table write and deletion w/versions
    1. write data set 1, 2, 3, 4
    2. scan
    3. delete data set 3
    4. scan & compare
    :return: None
    """
    table_name = 'test'
    dump_file1 = 'dump1.out'
    dump_file2 = 'dump2.out'
    scan_file1 = 'scan1.out'
    scan_file2 = 'scan2.out'
    common.run_tera_mark([(dump_file1, False), (dump_file2, False)], op='w', table_name=table_name, cf='cf0:q,cf1:q',
                         random='random', key_seed=1, value_seed=10, value_size=100, num=10000, key_size=20)
    common.run_tera_mark([(dump_file1, True), (dump_file2, True)], op='w', table_name=table_name, cf='cf0:q,cf1:q',
                         random='random', key_seed=1, value_seed=11, value_size=100, num=10000, key_size=20)
    common.run_tera_mark([(dump_file1, True)], op='w', table_name=table_name, cf='cf0:q,cf1:q', random='random',
                         key_seed=1, value_seed=12, value_size=100, num=10000, key_size=20)
    common.run_tera_mark([(dump_file1, True), (dump_file2, True)], op='w', table_name=table_name, cf='cf0:q,cf1:q',
                         random='random', key_seed=1, value_seed=13, value_size=100, num=10000, key_size=20)
    common.compact_tablets(common.get_tablet_list(table_name))
    common.scan_table(table_name=table_name, file_path=scan_file1, allversion=True, snapshot=0)
    common.run_tera_mark([], op='d', table_name=table_name, cf='cf0:q,cf1:q', random='random', key_seed=1,
                         value_seed=12, value_size=100, num=10000, key_size=20)
    common.compact_tablets(common.get_tablet_list(table_name))
    common.scan_table(table_name=table_name, file_path=scan_file2, allversion=True, snapshot=0)
    nose.tools.assert_true(common.compare_files(dump_file1, scan_file1, need_sort=True))
    nose.tools.assert_true(common.compare_files(dump_file2, scan_file2, need_sort=True))<|MERGE_RESOLUTION|>--- conflicted
+++ resolved
@@ -43,11 +43,7 @@
     nose.tools.assert_true(common.compare_files(dump_file, scan_file, need_sort=True))
 
 
-<<<<<<< HEAD
-@nose.tools.with_setup(common.create_multiversion_table)
-=======
 @nose.tools.with_setup(common.create_multiversion_table, common.cleanup)
->>>>>>> 25698609
 def test_table_random_write_versions():
     """
     table write w/versions
@@ -60,15 +56,9 @@
     dump_file1 = 'dump1.out'
     dump_file2 = 'dump2.out'
     scan_file = 'scan.out'
-<<<<<<< HEAD
     common.run_tera_mark([(dump_file1, False)], op='w', table_name=table_name, cf='cf0:q,cf1:q',
                          random='random', key_seed=1, value_seed=10, value_size=100, num=10000, key_size=20)
     common.run_tera_mark([(dump_file1, True), (dump_file2, False)], op='w', table_name=table_name, cf='cf0:q,cf1:q', random='random',
-=======
-    common.run_tera_mark([(dump_file1, False), (dump_file2, False)], op='w', table_name=table_name, cf='cf0:q,cf1:q',
-                         random='random', key_seed=1, value_seed=10, value_size=100, num=10000, key_size=20)
-    common.run_tera_mark([(dump_file1, True)], op='w', table_name=table_name, cf='cf0:q,cf1:q', random='random',
->>>>>>> 25698609
                          key_seed=1, value_seed=11, value_size=100, num=10000, key_size=20)
     common.scan_table(table_name=table_name, file_path=scan_file, allversion=True)
     nose.tools.assert_true(common.compare_files(dump_file1, scan_file, need_sort=True))
