--- conflicted
+++ resolved
@@ -78,15 +78,14 @@
 
 
 def create_kv_table():
-    print 'print kv table'
-<<<<<<< HEAD
+    print 'create kv table'
     cleanup()
     ret = subprocess.Popen(const.teracli_binary + ' create test', stdout=subprocess.PIPE, stderr=subprocess.PIPE, shell=True)
     print ''.join(ret.stdout.readlines())
 
 
 def create_singleversion_table():
-    print 'print single version table'
+    print 'create single version table'
     cleanup()
     ret = subprocess.Popen(const.teracli_binary + ' create "test{cf0, cf1}"',
                            stdout=subprocess.PIPE, stderr=subprocess.PIPE, shell=True)
@@ -94,26 +93,8 @@
 
 
 def create_multiversion_table():
-    print 'print multi version table'
+    print 'create multi version table'
     cleanup()
-=======
-    cleanup()
-    ret = subprocess.Popen(const.teracli_binary + ' create test', stdout=subprocess.PIPE, stderr=subprocess.PIPE, shell=True)
-    print ''.join(ret.stdout.readlines())
-
-
-def create_singleversion_table():
-    print 'print single version table'
-    cleanup()
-    ret = subprocess.Popen(const.teracli_binary + ' create "test{cf0, cf1}"',
-                           stdout=subprocess.PIPE, stderr=subprocess.PIPE, shell=True)
-    print ''.join(ret.stdout.readlines())
-
-
-def create_multiversion_table():
-    print 'print multi version table'
-    cleanup()
->>>>>>> 25698609
     ret = subprocess.Popen(const.teracli_binary + ' create "test{cf0<maxversions=20>, cf1<maxversions=20>}"',
                            stdout=subprocess.PIPE, stderr=subprocess.PIPE, shell=True)
     print ''.join(ret.stdout.readlines())
@@ -262,7 +243,6 @@
     return None
 
 
-<<<<<<< HEAD
 def rollback_op(table_name, snapshot, rollback_name):
     """
     Invoke rollback action
@@ -277,8 +257,6 @@
     print ''.join(ret.stdout.readlines())
 
 
-=======
->>>>>>> 25698609
 def compare_files(file1, file2, need_sort):
     """
     This function compares two files.
